/*
 * This file implements KASLR memory randomization for x86_64. It randomizes
 * the virtual address space of kernel memory regions (physical memory
 * mapping, vmalloc & vmemmap) for x86_64. This security feature mitigates
 * exploits relying on predictable kernel addresses.
 *
 * Entropy is generated using the KASLR early boot functions now shared in
 * the lib directory (originally written by Kees Cook). Randomization is
 * done on PGD & PUD page table levels to increase possible addresses. The
 * physical memory mapping code was adapted to support PUD level virtual
 * addresses. This implementation on the best configuration provides 30,000
 * possible virtual addresses in average for each memory region. An additional
 * low memory page is used to ensure each CPU can start with a PGD aligned
 * virtual address (for realmode).
 *
 * The order of each memory region is not changed. The feature looks at
 * the available space for the regions based on different configuration
 * options and randomizes the base and space between each. The size of the
 * physical memory mapping is the available physical memory.
 */

#include <linux/kernel.h>
#include <linux/init.h>
#include <linux/random.h>

#include <asm/pgalloc.h>
#include <asm/pgtable.h>
#include <asm/setup.h>
#include <asm/kaslr.h>

#include "mm_internal.h"

#define TB_SHIFT 40

/*
 * Virtual address start and end range for randomization. The end changes base
 * on configuration to have the highest amount of space for randomization.
 * It increases the possible random position for each randomized region.
 *
 * You need to add an if/def entry if you introduce a new memory region
 * compatible with KASLR. Your entry must be in logical order with memory
 * layout. For example, ESPFIX is before EFI because its virtual address is
 * before. You also need to add a BUILD_BUG_ON() in kernel_randomize_memory() to
 * ensure that this order is correct and won't be changed.
 */
static const unsigned long vaddr_start = __PAGE_OFFSET_BASE;

#if defined(CONFIG_X86_ESPFIX64)
static const unsigned long vaddr_end = ESPFIX_BASE_ADDR;
#elif defined(CONFIG_EFI)
static const unsigned long vaddr_end = EFI_VA_START;
#else
static const unsigned long vaddr_end = __START_KERNEL_map;
#endif

/* Default values */
unsigned long page_offset_base = __PAGE_OFFSET_BASE;
EXPORT_SYMBOL(page_offset_base);
unsigned long vmalloc_base = __VMALLOC_BASE;
EXPORT_SYMBOL(vmalloc_base);
unsigned long vmemmap_base = __VMEMMAP_BASE;
EXPORT_SYMBOL(vmemmap_base);

/*
 * Memory regions randomized by KASLR (except modules that use a separate logic
 * earlier during boot). The list is ordered based on virtual addresses. This
 * order is kept after randomization.
 */
static __initdata struct kaslr_memory_region {
	unsigned long *base;
	unsigned long size_tb;
} kaslr_regions[] = {
	{ &page_offset_base, 64/* Maximum */ },
	{ &vmalloc_base, VMALLOC_SIZE_TB },
	{ &vmemmap_base, 1 },
};

/* Get size in bytes used by the memory region */
static inline unsigned long get_padding(struct kaslr_memory_region *region)
{
	return (region->size_tb << TB_SHIFT);
}

/*
 * Apply no randomization if KASLR was disabled at boot or if KASAN
 * is enabled. KASAN shadow mappings rely on regions being PGD aligned.
 */
static inline bool kaslr_memory_enabled(void)
{
	return kaslr_enabled() && !IS_ENABLED(CONFIG_KASAN);
}

/* Initialize base and padding for each memory region randomized with KASLR */
void __init kernel_randomize_memory(void)
{
	size_t i;
	unsigned long vaddr = vaddr_start;
	unsigned long rand, memory_tb;
	struct rnd_state rand_state;
	unsigned long remain_entropy;

	/*
	 * All these BUILD_BUG_ON checks ensures the memory layout is
	 * consistent with the vaddr_start/vaddr_end variables.
	 */
	BUILD_BUG_ON(vaddr_start >= vaddr_end);
<<<<<<< HEAD
	BUILD_BUG_ON(config_enabled(CONFIG_X86_ESPFIX64) &&
		     vaddr_end >= EFI_VA_START);
	BUILD_BUG_ON((config_enabled(CONFIG_X86_ESPFIX64) ||
		      config_enabled(CONFIG_EFI)) &&
=======
	BUILD_BUG_ON(IS_ENABLED(CONFIG_X86_ESPFIX64) &&
		     vaddr_end >= EFI_VA_START);
	BUILD_BUG_ON((IS_ENABLED(CONFIG_X86_ESPFIX64) ||
		      IS_ENABLED(CONFIG_EFI)) &&
>>>>>>> d06e622d
		     vaddr_end >= __START_KERNEL_map);
	BUILD_BUG_ON(vaddr_end > __START_KERNEL_map);

	if (!kaslr_memory_enabled())
		return;

	/*
	 * Update Physical memory mapping to available and
	 * add padding if needed (especially for memory hotplug support).
	 */
	BUG_ON(kaslr_regions[0].base != &page_offset_base);
	memory_tb = DIV_ROUND_UP(max_pfn << PAGE_SHIFT, 1UL << TB_SHIFT) +
		CONFIG_RANDOMIZE_MEMORY_PHYSICAL_PADDING;

	/* Adapt phyiscal memory region size based on available memory */
	if (memory_tb < kaslr_regions[0].size_tb)
		kaslr_regions[0].size_tb = memory_tb;

	/* Calculate entropy available between regions */
	remain_entropy = vaddr_end - vaddr_start;
	for (i = 0; i < ARRAY_SIZE(kaslr_regions); i++)
		remain_entropy -= get_padding(&kaslr_regions[i]);

	prandom_seed_state(&rand_state, kaslr_get_random_long("Memory"));

	for (i = 0; i < ARRAY_SIZE(kaslr_regions); i++) {
		unsigned long entropy;

		/*
		 * Select a random virtual address using the extra entropy
		 * available.
		 */
		entropy = remain_entropy / (ARRAY_SIZE(kaslr_regions) - i);
		prandom_bytes_state(&rand_state, &rand, sizeof(rand));
		entropy = (rand % (entropy + 1)) & PUD_MASK;
		vaddr += entropy;
		*kaslr_regions[i].base = vaddr;

		/*
		 * Jump the region and add a minimum padding based on
		 * randomization alignment.
		 */
		vaddr += get_padding(&kaslr_regions[i]);
		vaddr = round_up(vaddr + 1, PUD_SIZE);
		remain_entropy -= entropy;
	}
}

/*
 * Create PGD aligned trampoline table to allow real mode initialization
 * of additional CPUs. Consume only 1 low memory page.
 */
void __meminit init_trampoline(void)
{
	unsigned long paddr, paddr_next;
	pgd_t *pgd;
	pud_t *pud_page, *pud_page_tramp;
	int i;

	if (!kaslr_memory_enabled()) {
		init_trampoline_default();
		return;
	}

	pud_page_tramp = alloc_low_page();

	paddr = 0;
	pgd = pgd_offset_k((unsigned long)__va(paddr));
	pud_page = (pud_t *) pgd_page_vaddr(*pgd);

	for (i = pud_index(paddr); i < PTRS_PER_PUD; i++, paddr = paddr_next) {
		pud_t *pud, *pud_tramp;
		unsigned long vaddr = (unsigned long)__va(paddr);

		pud_tramp = pud_page_tramp + pud_index(paddr);
		pud = pud_page + pud_index(vaddr);
		paddr_next = (paddr & PUD_MASK) + PUD_SIZE;

		*pud_tramp = *pud;
	}

	set_pgd(&trampoline_pgd_entry,
		__pgd(_KERNPG_TABLE | __pa(pud_page_tramp)));
}<|MERGE_RESOLUTION|>--- conflicted
+++ resolved
@@ -104,17 +104,10 @@
 	 * consistent with the vaddr_start/vaddr_end variables.
 	 */
 	BUILD_BUG_ON(vaddr_start >= vaddr_end);
-<<<<<<< HEAD
-	BUILD_BUG_ON(config_enabled(CONFIG_X86_ESPFIX64) &&
-		     vaddr_end >= EFI_VA_START);
-	BUILD_BUG_ON((config_enabled(CONFIG_X86_ESPFIX64) ||
-		      config_enabled(CONFIG_EFI)) &&
-=======
 	BUILD_BUG_ON(IS_ENABLED(CONFIG_X86_ESPFIX64) &&
 		     vaddr_end >= EFI_VA_START);
 	BUILD_BUG_ON((IS_ENABLED(CONFIG_X86_ESPFIX64) ||
 		      IS_ENABLED(CONFIG_EFI)) &&
->>>>>>> d06e622d
 		     vaddr_end >= __START_KERNEL_map);
 	BUILD_BUG_ON(vaddr_end > __START_KERNEL_map);
 
