/*
 *  arch/s390/kernel/smp.c
 *
 *    Copyright IBM Corp. 1999,2007
 *    Author(s): Denis Joseph Barrow (djbarrow@de.ibm.com,barrow_dj@yahoo.com),
 *		 Martin Schwidefsky (schwidefsky@de.ibm.com)
 *		 Heiko Carstens (heiko.carstens@de.ibm.com)
 *
 *  based on other smp stuff by
 *    (c) 1995 Alan Cox, CymruNET Ltd  <alan@cymru.net>
 *    (c) 1998 Ingo Molnar
 *
 * We work with logical cpu numbering everywhere we can. The only
 * functions using the real cpu address (got from STAP) are the sigp
 * functions. For all other functions we use the identity mapping.
 * That means that cpu_number_map[i] == i for every cpu. cpu_number_map is
 * used e.g. to find the idle task belonging to a logical cpu. Every array
 * in the kernel is sorted by the logical cpu number and not by the physical
 * one which is causing all the confusion with __cpu_logical_map and
 * cpu_number_map in other architectures.
 */

#define KMSG_COMPONENT "cpu"
#define pr_fmt(fmt) KMSG_COMPONENT ": " fmt

#include <linux/module.h>
#include <linux/init.h>
#include <linux/mm.h>
#include <linux/err.h>
#include <linux/spinlock.h>
#include <linux/kernel_stat.h>
#include <linux/delay.h>
#include <linux/cache.h>
#include <linux/interrupt.h>
#include <linux/irqflags.h>
#include <linux/cpu.h>
#include <linux/timex.h>
#include <linux/bootmem.h>
#include <asm/ipl.h>
#include <asm/setup.h>
#include <asm/sigp.h>
#include <asm/pgalloc.h>
#include <asm/irq.h>
#include <asm/s390_ext.h>
#include <asm/cpcmd.h>
#include <asm/tlbflush.h>
#include <asm/timer.h>
#include <asm/lowcore.h>
#include <asm/sclp.h>
#include <asm/cpu.h>
#include <asm/vdso.h>
#include "entry.h"

static struct task_struct *current_set[NR_CPUS];

static u8 smp_cpu_type;
static int smp_use_sigp_detection;

enum s390_cpu_state {
	CPU_STATE_STANDBY,
	CPU_STATE_CONFIGURED,
};

DEFINE_MUTEX(smp_cpu_state_mutex);
int smp_cpu_polarization[NR_CPUS];
static int smp_cpu_state[NR_CPUS];
static int cpu_management;

static DEFINE_PER_CPU(struct cpu, cpu_devices);

static void smp_ext_bitcall(int, ec_bit_sig);

void smp_send_stop(void)
{
	int cpu, rc;

	/* Disable all interrupts/machine checks */
	__load_psw_mask(psw_kernel_bits & ~PSW_MASK_MCHECK);
	trace_hardirqs_off();

	/* stop all processors */
	for_each_online_cpu(cpu) {
		if (cpu == smp_processor_id())
			continue;
		do {
			rc = signal_processor(cpu, sigp_stop);
		} while (rc == sigp_busy);

		while (!smp_cpu_not_running(cpu))
			cpu_relax();
	}
}

/*
 * This is the main routine where commands issued by other
 * cpus are handled.
 */

static void do_ext_call_interrupt(__u16 code)
{
	unsigned long bits;

	/*
	 * handle bit signal external calls
	 *
	 * For the ec_schedule signal we have to do nothing. All the work
	 * is done automatically when we return from the interrupt.
	 */
	bits = xchg(&S390_lowcore.ext_call_fast, 0);

	if (test_bit(ec_call_function, &bits))
		generic_smp_call_function_interrupt();

	if (test_bit(ec_call_function_single, &bits))
		generic_smp_call_function_single_interrupt();
}

/*
 * Send an external call sigp to another cpu and return without waiting
 * for its completion.
 */
static void smp_ext_bitcall(int cpu, ec_bit_sig sig)
{
	/*
	 * Set signaling bit in lowcore of target cpu and kick it
	 */
	set_bit(sig, (unsigned long *) &lowcore_ptr[cpu]->ext_call_fast);
	while (signal_processor(cpu, sigp_emergency_signal) == sigp_busy)
		udelay(10);
}

void arch_send_call_function_ipi(cpumask_t mask)
{
	int cpu;

	for_each_cpu_mask(cpu, mask)
		smp_ext_bitcall(cpu, ec_call_function);
}

void arch_send_call_function_single_ipi(int cpu)
{
	smp_ext_bitcall(cpu, ec_call_function_single);
}

#ifndef CONFIG_64BIT
/*
 * this function sends a 'purge tlb' signal to another CPU.
 */
static void smp_ptlb_callback(void *info)
{
	__tlb_flush_local();
}

void smp_ptlb_all(void)
{
	on_each_cpu(smp_ptlb_callback, NULL, 1);
}
EXPORT_SYMBOL(smp_ptlb_all);
#endif /* ! CONFIG_64BIT */

/*
 * this function sends a 'reschedule' IPI to another CPU.
 * it goes straight through and wastes no time serializing
 * anything. Worst case is that we lose a reschedule ...
 */
void smp_send_reschedule(int cpu)
{
	smp_ext_bitcall(cpu, ec_schedule);
}

/*
 * parameter area for the set/clear control bit callbacks
 */
struct ec_creg_mask_parms {
	unsigned long orvals[16];
	unsigned long andvals[16];
};

/*
 * callback for setting/clearing control bits
 */
static void smp_ctl_bit_callback(void *info)
{
	struct ec_creg_mask_parms *pp = info;
	unsigned long cregs[16];
	int i;

	__ctl_store(cregs, 0, 15);
	for (i = 0; i <= 15; i++)
		cregs[i] = (cregs[i] & pp->andvals[i]) | pp->orvals[i];
	__ctl_load(cregs, 0, 15);
}

/*
 * Set a bit in a control register of all cpus
 */
void smp_ctl_set_bit(int cr, int bit)
{
	struct ec_creg_mask_parms parms;

	memset(&parms.orvals, 0, sizeof(parms.orvals));
	memset(&parms.andvals, 0xff, sizeof(parms.andvals));
	parms.orvals[cr] = 1 << bit;
	on_each_cpu(smp_ctl_bit_callback, &parms, 1);
}
EXPORT_SYMBOL(smp_ctl_set_bit);

/*
 * Clear a bit in a control register of all cpus
 */
void smp_ctl_clear_bit(int cr, int bit)
{
	struct ec_creg_mask_parms parms;

	memset(&parms.orvals, 0, sizeof(parms.orvals));
	memset(&parms.andvals, 0xff, sizeof(parms.andvals));
	parms.andvals[cr] = ~(1L << bit);
	on_each_cpu(smp_ctl_bit_callback, &parms, 1);
}
EXPORT_SYMBOL(smp_ctl_clear_bit);

/*
 * In early ipl state a temp. logically cpu number is needed, so the sigp
 * functions can be used to sense other cpus. Since NR_CPUS is >= 2 on
 * CONFIG_SMP and the ipl cpu is logical cpu 0, it must be 1.
 */
#define CPU_INIT_NO	1

#ifdef CONFIG_ZFCPDUMP

/*
 * zfcpdump_prefix_array holds prefix registers for the following scenario:
 * 64 bit zfcpdump kernel and 31 bit kernel which is to be dumped. We have to
 * save its prefix registers, since they get lost, when switching from 31 bit
 * to 64 bit.
 */
unsigned int zfcpdump_prefix_array[NR_CPUS + 1] \
	__attribute__((__section__(".data")));

static void __init smp_get_save_area(unsigned int cpu, unsigned int phy_cpu)
{
	if (ipl_info.type != IPL_TYPE_FCP_DUMP)
		return;
	if (cpu >= NR_CPUS) {
		pr_warning("CPU %i exceeds the maximum %i and is excluded from "
			   "the dump\n", cpu, NR_CPUS - 1);
		return;
	}
	zfcpdump_save_areas[cpu] = kmalloc(sizeof(union save_area), GFP_KERNEL);
	__cpu_logical_map[CPU_INIT_NO] = (__u16) phy_cpu;
	while (signal_processor(CPU_INIT_NO, sigp_stop_and_store_status) ==
	       sigp_busy)
		cpu_relax();
	memcpy(zfcpdump_save_areas[cpu],
	       (void *)(unsigned long) store_prefix() + SAVE_AREA_BASE,
	       SAVE_AREA_SIZE);
#ifdef CONFIG_64BIT
	/* copy original prefix register */
	zfcpdump_save_areas[cpu]->s390x.pref_reg = zfcpdump_prefix_array[cpu];
#endif
}

union save_area *zfcpdump_save_areas[NR_CPUS + 1];
EXPORT_SYMBOL_GPL(zfcpdump_save_areas);

#else

static inline void smp_get_save_area(unsigned int cpu, unsigned int phy_cpu) { }

#endif /* CONFIG_ZFCPDUMP */

static int cpu_stopped(int cpu)
{
	__u32 status;

	/* Check for stopped state */
	if (signal_processor_ps(&status, 0, cpu, sigp_sense) ==
	    sigp_status_stored) {
		if (status & 0x40)
			return 1;
	}
	return 0;
}

static int cpu_known(int cpu_id)
{
	int cpu;

	for_each_present_cpu(cpu) {
		if (__cpu_logical_map[cpu] == cpu_id)
			return 1;
	}
	return 0;
}

static int smp_rescan_cpus_sigp(cpumask_t avail)
{
	int cpu_id, logical_cpu;

	logical_cpu = cpumask_first(&avail);
	if (logical_cpu >= nr_cpu_ids)
		return 0;
	for (cpu_id = 0; cpu_id <= 65535; cpu_id++) {
		if (cpu_known(cpu_id))
			continue;
		__cpu_logical_map[logical_cpu] = cpu_id;
		smp_cpu_polarization[logical_cpu] = POLARIZATION_UNKNWN;
		if (!cpu_stopped(logical_cpu))
			continue;
		cpu_set(logical_cpu, cpu_present_map);
		smp_cpu_state[logical_cpu] = CPU_STATE_CONFIGURED;
		logical_cpu = cpumask_next(logical_cpu, &avail);
		if (logical_cpu >= nr_cpu_ids)
			break;
	}
	return 0;
}

static int smp_rescan_cpus_sclp(cpumask_t avail)
{
	struct sclp_cpu_info *info;
	int cpu_id, logical_cpu, cpu;
	int rc;

	logical_cpu = cpumask_first(&avail);
	if (logical_cpu >= nr_cpu_ids)
		return 0;
	info = kmalloc(sizeof(*info), GFP_KERNEL);
	if (!info)
		return -ENOMEM;
	rc = sclp_get_cpu_info(info);
	if (rc)
		goto out;
	for (cpu = 0; cpu < info->combined; cpu++) {
		if (info->has_cpu_type && info->cpu[cpu].type != smp_cpu_type)
			continue;
		cpu_id = info->cpu[cpu].address;
		if (cpu_known(cpu_id))
			continue;
		__cpu_logical_map[logical_cpu] = cpu_id;
		smp_cpu_polarization[logical_cpu] = POLARIZATION_UNKNWN;
		cpu_set(logical_cpu, cpu_present_map);
		if (cpu >= info->configured)
			smp_cpu_state[logical_cpu] = CPU_STATE_STANDBY;
		else
			smp_cpu_state[logical_cpu] = CPU_STATE_CONFIGURED;
		logical_cpu = cpumask_next(logical_cpu, &avail);
		if (logical_cpu >= nr_cpu_ids)
			break;
	}
out:
	kfree(info);
	return rc;
}

static int __smp_rescan_cpus(void)
{
	cpumask_t avail;

	cpus_xor(avail, cpu_possible_map, cpu_present_map);
	if (smp_use_sigp_detection)
		return smp_rescan_cpus_sigp(avail);
	else
		return smp_rescan_cpus_sclp(avail);
}

static void __init smp_detect_cpus(void)
{
	unsigned int cpu, c_cpus, s_cpus;
	struct sclp_cpu_info *info;
	u16 boot_cpu_addr, cpu_addr;

	c_cpus = 1;
	s_cpus = 0;
	boot_cpu_addr = __cpu_logical_map[0];
	info = kmalloc(sizeof(*info), GFP_KERNEL);
	if (!info)
		panic("smp_detect_cpus failed to allocate memory\n");
	/* Use sigp detection algorithm if sclp doesn't work. */
	if (sclp_get_cpu_info(info)) {
		smp_use_sigp_detection = 1;
		for (cpu = 0; cpu <= 65535; cpu++) {
			if (cpu == boot_cpu_addr)
				continue;
			__cpu_logical_map[CPU_INIT_NO] = cpu;
			if (!cpu_stopped(CPU_INIT_NO))
				continue;
			smp_get_save_area(c_cpus, cpu);
			c_cpus++;
		}
		goto out;
	}

	if (info->has_cpu_type) {
		for (cpu = 0; cpu < info->combined; cpu++) {
			if (info->cpu[cpu].address == boot_cpu_addr) {
				smp_cpu_type = info->cpu[cpu].type;
				break;
			}
		}
	}

	for (cpu = 0; cpu < info->combined; cpu++) {
		if (info->has_cpu_type && info->cpu[cpu].type != smp_cpu_type)
			continue;
		cpu_addr = info->cpu[cpu].address;
		if (cpu_addr == boot_cpu_addr)
			continue;
		__cpu_logical_map[CPU_INIT_NO] = cpu_addr;
		if (!cpu_stopped(CPU_INIT_NO)) {
			s_cpus++;
			continue;
		}
		smp_get_save_area(c_cpus, cpu_addr);
		c_cpus++;
	}
out:
	kfree(info);
	pr_info("%d configured CPUs, %d standby CPUs\n", c_cpus, s_cpus);
	get_online_cpus();
	__smp_rescan_cpus();
	put_online_cpus();
}

/*
 *	Activate a secondary processor.
 */
int __cpuinit start_secondary(void *cpuvoid)
{
	/* Setup the cpu */
	cpu_init();
	preempt_disable();
	/* Enable TOD clock interrupts on the secondary cpu. */
	init_cpu_timer();
	/* Enable cpu timer interrupts on the secondary cpu. */
	init_cpu_vtimer();
	/* Enable pfault pseudo page faults on this cpu. */
	pfault_init();

	/* call cpu notifiers */
	notify_cpu_starting(smp_processor_id());
	/* Mark this cpu as online */
	ipi_call_lock();
	cpu_set(smp_processor_id(), cpu_online_map);
	ipi_call_unlock();
	/* Switch on interrupts */
	local_irq_enable();
	/* Print info about this processor */
	print_cpu_info();
	/* cpu_idle will call schedule for us */
	cpu_idle();
	return 0;
}

static void __init smp_create_idle(unsigned int cpu)
{
	struct task_struct *p;

	/*
	 *  don't care about the psw and regs settings since we'll never
	 *  reschedule the forked task.
	 */
	p = fork_idle(cpu);
	if (IS_ERR(p))
		panic("failed fork for CPU %u: %li", cpu, PTR_ERR(p));
	current_set[cpu] = p;
}

static int __cpuinit smp_alloc_lowcore(int cpu)
{
	unsigned long async_stack, panic_stack;
	struct _lowcore *lowcore;
	int lc_order;

	lc_order = sizeof(long) == 8 ? 1 : 0;
	lowcore = (void *) __get_free_pages(GFP_KERNEL | GFP_DMA, lc_order);
	if (!lowcore)
		return -ENOMEM;
	async_stack = __get_free_pages(GFP_KERNEL, ASYNC_ORDER);
	panic_stack = __get_free_page(GFP_KERNEL);
	if (!panic_stack || !async_stack)
		goto out;
	memcpy(lowcore, &S390_lowcore, 512);
	memset((char *)lowcore + 512, 0, sizeof(*lowcore) - 512);
	lowcore->async_stack = async_stack + ASYNC_SIZE;
	lowcore->panic_stack = panic_stack + PAGE_SIZE;

#ifndef CONFIG_64BIT
	if (MACHINE_HAS_IEEE) {
		unsigned long save_area;

		save_area = get_zeroed_page(GFP_KERNEL);
		if (!save_area)
			goto out;
		lowcore->extended_save_area_addr = (u32) save_area;
	}
#else
	if (vdso_alloc_per_cpu(cpu, lowcore))
		goto out;
#endif
	lowcore_ptr[cpu] = lowcore;
	return 0;

out:
	free_page(panic_stack);
	free_pages(async_stack, ASYNC_ORDER);
	free_pages((unsigned long) lowcore, lc_order);
	return -ENOMEM;
}

static void smp_free_lowcore(int cpu)
{
	struct _lowcore *lowcore;
	int lc_order;

	lc_order = sizeof(long) == 8 ? 1 : 0;
	lowcore = lowcore_ptr[cpu];
#ifndef CONFIG_64BIT
	if (MACHINE_HAS_IEEE)
		free_page((unsigned long) lowcore->extended_save_area_addr);
#else
	vdso_free_per_cpu(cpu, lowcore);
#endif
	free_page(lowcore->panic_stack - PAGE_SIZE);
	free_pages(lowcore->async_stack - ASYNC_SIZE, ASYNC_ORDER);
	free_pages((unsigned long) lowcore, lc_order);
	lowcore_ptr[cpu] = NULL;
}

/* Upping and downing of CPUs */
int __cpuinit __cpu_up(unsigned int cpu)
{
	struct task_struct *idle;
	struct _lowcore *cpu_lowcore;
	struct stack_frame *sf;
	sigp_ccode ccode;
	u32 lowcore;

	if (smp_cpu_state[cpu] != CPU_STATE_CONFIGURED)
		return -EIO;
	if (smp_alloc_lowcore(cpu))
		return -ENOMEM;
	do {
		ccode = signal_processor(cpu, sigp_initial_cpu_reset);
		if (ccode == sigp_busy)
			udelay(10);
		if (ccode == sigp_not_operational)
			goto err_out;
	} while (ccode == sigp_busy);

	lowcore = (u32)(unsigned long)lowcore_ptr[cpu];
	while (signal_processor_p(lowcore, cpu, sigp_set_prefix) == sigp_busy)
		udelay(10);

	idle = current_set[cpu];
	cpu_lowcore = lowcore_ptr[cpu];
	cpu_lowcore->kernel_stack = (unsigned long)
		task_stack_page(idle) + THREAD_SIZE;
	cpu_lowcore->thread_info = (unsigned long) task_thread_info(idle);
	sf = (struct stack_frame *) (cpu_lowcore->kernel_stack
				     - sizeof(struct pt_regs)
				     - sizeof(struct stack_frame));
	memset(sf, 0, sizeof(struct stack_frame));
	sf->gprs[9] = (unsigned long) sf;
	cpu_lowcore->save_area[15] = (unsigned long) sf;
	__ctl_store(cpu_lowcore->cregs_save_area, 0, 15);
	asm volatile(
		"	stam	0,15,0(%0)"
		: : "a" (&cpu_lowcore->access_regs_save_area) : "memory");
	cpu_lowcore->percpu_offset = __per_cpu_offset[cpu];
	cpu_lowcore->current_task = (unsigned long) idle;
	cpu_lowcore->cpu_nr = cpu;
	cpu_lowcore->kernel_asce = S390_lowcore.kernel_asce;
<<<<<<< HEAD
=======
	cpu_lowcore->machine_flags = S390_lowcore.machine_flags;
>>>>>>> 6574612f
	eieio();

	while (signal_processor(cpu, sigp_restart) == sigp_busy)
		udelay(10);

	while (!cpu_online(cpu))
		cpu_relax();
	return 0;

err_out:
	smp_free_lowcore(cpu);
	return -EIO;
}

static int __init setup_possible_cpus(char *s)
{
	int pcpus, cpu;

	pcpus = simple_strtoul(s, NULL, 0);
<<<<<<< HEAD
	for (cpu = 0; cpu < pcpus && cpu < nr_cpu_ids; cpu++)
=======
	init_cpu_possible(cpumask_of(0));
	for (cpu = 1; cpu < pcpus && cpu < nr_cpu_ids; cpu++)
>>>>>>> 6574612f
		set_cpu_possible(cpu, true);
	return 0;
}
early_param("possible_cpus", setup_possible_cpus);

#ifdef CONFIG_HOTPLUG_CPU

int __cpu_disable(void)
{
	struct ec_creg_mask_parms cr_parms;
	int cpu = smp_processor_id();

	cpu_clear(cpu, cpu_online_map);

	/* Disable pfault pseudo page faults on this cpu. */
	pfault_fini();

	memset(&cr_parms.orvals, 0, sizeof(cr_parms.orvals));
	memset(&cr_parms.andvals, 0xff, sizeof(cr_parms.andvals));

	/* disable all external interrupts */
	cr_parms.orvals[0] = 0;
	cr_parms.andvals[0] = ~(1 << 15 | 1 << 14 | 1 << 13 | 1 << 12 |
				1 << 11 | 1 << 10 | 1 <<  6 | 1 <<  4);
	/* disable all I/O interrupts */
	cr_parms.orvals[6] = 0;
	cr_parms.andvals[6] = ~(1 << 31 | 1 << 30 | 1 << 29 | 1 << 28 |
				1 << 27 | 1 << 26 | 1 << 25 | 1 << 24);
	/* disable most machine checks */
	cr_parms.orvals[14] = 0;
	cr_parms.andvals[14] = ~(1 << 28 | 1 << 27 | 1 << 26 |
				 1 << 25 | 1 << 24);

	smp_ctl_bit_callback(&cr_parms);

	return 0;
}

void __cpu_die(unsigned int cpu)
{
	/* Wait until target cpu is down */
	while (!smp_cpu_not_running(cpu))
		cpu_relax();
	smp_free_lowcore(cpu);
	pr_info("Processor %d stopped\n", cpu);
}

void cpu_die(void)
{
	idle_task_exit();
	signal_processor(smp_processor_id(), sigp_stop);
	BUG();
	for (;;);
}

#endif /* CONFIG_HOTPLUG_CPU */

void __init smp_prepare_cpus(unsigned int max_cpus)
{
#ifndef CONFIG_64BIT
	unsigned long save_area = 0;
#endif
	unsigned long async_stack, panic_stack;
	struct _lowcore *lowcore;
	unsigned int cpu;
	int lc_order;

	smp_detect_cpus();

	/* request the 0x1201 emergency signal external interrupt */
	if (register_external_interrupt(0x1201, do_ext_call_interrupt) != 0)
		panic("Couldn't request external interrupt 0x1201");
	print_cpu_info();

	/* Reallocate current lowcore, but keep its contents. */
	lc_order = sizeof(long) == 8 ? 1 : 0;
	lowcore = (void *) __get_free_pages(GFP_KERNEL | GFP_DMA, lc_order);
	panic_stack = __get_free_page(GFP_KERNEL);
	async_stack = __get_free_pages(GFP_KERNEL, ASYNC_ORDER);
	BUG_ON(!lowcore || !panic_stack || !async_stack);
#ifndef CONFIG_64BIT
	if (MACHINE_HAS_IEEE)
		save_area = get_zeroed_page(GFP_KERNEL);
#endif
	local_irq_disable();
	local_mcck_disable();
	lowcore_ptr[smp_processor_id()] = lowcore;
	*lowcore = S390_lowcore;
	lowcore->panic_stack = panic_stack + PAGE_SIZE;
	lowcore->async_stack = async_stack + ASYNC_SIZE;
#ifndef CONFIG_64BIT
	if (MACHINE_HAS_IEEE)
		lowcore->extended_save_area_addr = (u32) save_area;
#else
	if (vdso_alloc_per_cpu(smp_processor_id(), lowcore))
		BUG();
#endif
	set_prefix((u32)(unsigned long) lowcore);
	local_mcck_enable();
	local_irq_enable();
	for_each_possible_cpu(cpu)
		if (cpu != smp_processor_id())
			smp_create_idle(cpu);
}

void __init smp_prepare_boot_cpu(void)
{
	BUG_ON(smp_processor_id() != 0);

	current_thread_info()->cpu = 0;
	cpu_set(0, cpu_present_map);
	cpu_set(0, cpu_online_map);
	S390_lowcore.percpu_offset = __per_cpu_offset[0];
	current_set[0] = current;
	smp_cpu_state[0] = CPU_STATE_CONFIGURED;
	smp_cpu_polarization[0] = POLARIZATION_UNKNWN;
}

void __init smp_cpus_done(unsigned int max_cpus)
{
}

/*
 * the frequency of the profiling timer can be changed
 * by writing a multiplier value into /proc/profile.
 *
 * usually you want to run this on all CPUs ;)
 */
int setup_profiling_timer(unsigned int multiplier)
{
	return 0;
}

#ifdef CONFIG_HOTPLUG_CPU
static ssize_t cpu_configure_show(struct sys_device *dev,
				struct sysdev_attribute *attr, char *buf)
{
	ssize_t count;

	mutex_lock(&smp_cpu_state_mutex);
	count = sprintf(buf, "%d\n", smp_cpu_state[dev->id]);
	mutex_unlock(&smp_cpu_state_mutex);
	return count;
}

static ssize_t cpu_configure_store(struct sys_device *dev,
				  struct sysdev_attribute *attr,
				  const char *buf, size_t count)
{
	int cpu = dev->id;
	int val, rc;
	char delim;

	if (sscanf(buf, "%d %c", &val, &delim) != 1)
		return -EINVAL;
	if (val != 0 && val != 1)
		return -EINVAL;

	get_online_cpus();
	mutex_lock(&smp_cpu_state_mutex);
	rc = -EBUSY;
	if (cpu_online(cpu))
		goto out;
	rc = 0;
	switch (val) {
	case 0:
		if (smp_cpu_state[cpu] == CPU_STATE_CONFIGURED) {
			rc = sclp_cpu_deconfigure(__cpu_logical_map[cpu]);
			if (!rc) {
				smp_cpu_state[cpu] = CPU_STATE_STANDBY;
				smp_cpu_polarization[cpu] = POLARIZATION_UNKNWN;
			}
		}
		break;
	case 1:
		if (smp_cpu_state[cpu] == CPU_STATE_STANDBY) {
			rc = sclp_cpu_configure(__cpu_logical_map[cpu]);
			if (!rc) {
				smp_cpu_state[cpu] = CPU_STATE_CONFIGURED;
				smp_cpu_polarization[cpu] = POLARIZATION_UNKNWN;
			}
		}
		break;
	default:
		break;
	}
out:
	mutex_unlock(&smp_cpu_state_mutex);
	put_online_cpus();
	return rc ? rc : count;
}
static SYSDEV_ATTR(configure, 0644, cpu_configure_show, cpu_configure_store);
#endif /* CONFIG_HOTPLUG_CPU */

static ssize_t cpu_polarization_show(struct sys_device *dev,
				     struct sysdev_attribute *attr, char *buf)
{
	int cpu = dev->id;
	ssize_t count;

	mutex_lock(&smp_cpu_state_mutex);
	switch (smp_cpu_polarization[cpu]) {
	case POLARIZATION_HRZ:
		count = sprintf(buf, "horizontal\n");
		break;
	case POLARIZATION_VL:
		count = sprintf(buf, "vertical:low\n");
		break;
	case POLARIZATION_VM:
		count = sprintf(buf, "vertical:medium\n");
		break;
	case POLARIZATION_VH:
		count = sprintf(buf, "vertical:high\n");
		break;
	default:
		count = sprintf(buf, "unknown\n");
		break;
	}
	mutex_unlock(&smp_cpu_state_mutex);
	return count;
}
static SYSDEV_ATTR(polarization, 0444, cpu_polarization_show, NULL);

static ssize_t show_cpu_address(struct sys_device *dev,
				struct sysdev_attribute *attr, char *buf)
{
	return sprintf(buf, "%d\n", __cpu_logical_map[dev->id]);
}
static SYSDEV_ATTR(address, 0444, show_cpu_address, NULL);


static struct attribute *cpu_common_attrs[] = {
#ifdef CONFIG_HOTPLUG_CPU
	&attr_configure.attr,
#endif
	&attr_address.attr,
	&attr_polarization.attr,
	NULL,
};

static struct attribute_group cpu_common_attr_group = {
	.attrs = cpu_common_attrs,
};

static ssize_t show_capability(struct sys_device *dev,
				struct sysdev_attribute *attr, char *buf)
{
	unsigned int capability;
	int rc;

	rc = get_cpu_capability(&capability);
	if (rc)
		return rc;
	return sprintf(buf, "%u\n", capability);
}
static SYSDEV_ATTR(capability, 0444, show_capability, NULL);

static ssize_t show_idle_count(struct sys_device *dev,
				struct sysdev_attribute *attr, char *buf)
{
	struct s390_idle_data *idle;
	unsigned long long idle_count;

	idle = &per_cpu(s390_idle, dev->id);
	spin_lock(&idle->lock);
	idle_count = idle->idle_count;
	if (idle->idle_enter)
		idle_count++;
	spin_unlock(&idle->lock);
	return sprintf(buf, "%llu\n", idle_count);
}
static SYSDEV_ATTR(idle_count, 0444, show_idle_count, NULL);

static ssize_t show_idle_time(struct sys_device *dev,
				struct sysdev_attribute *attr, char *buf)
{
	struct s390_idle_data *idle;
	unsigned long long now, idle_time, idle_enter;

	idle = &per_cpu(s390_idle, dev->id);
	spin_lock(&idle->lock);
	now = get_clock();
	idle_time = idle->idle_time;
	idle_enter = idle->idle_enter;
	if (idle_enter != 0ULL && idle_enter < now)
		idle_time += now - idle_enter;
	spin_unlock(&idle->lock);
	return sprintf(buf, "%llu\n", idle_time >> 12);
}
static SYSDEV_ATTR(idle_time_us, 0444, show_idle_time, NULL);

static struct attribute *cpu_online_attrs[] = {
	&attr_capability.attr,
	&attr_idle_count.attr,
	&attr_idle_time_us.attr,
	NULL,
};

static struct attribute_group cpu_online_attr_group = {
	.attrs = cpu_online_attrs,
};

static int __cpuinit smp_cpu_notify(struct notifier_block *self,
				    unsigned long action, void *hcpu)
{
	unsigned int cpu = (unsigned int)(long)hcpu;
	struct cpu *c = &per_cpu(cpu_devices, cpu);
	struct sys_device *s = &c->sysdev;
	struct s390_idle_data *idle;

	switch (action) {
	case CPU_ONLINE:
	case CPU_ONLINE_FROZEN:
		idle = &per_cpu(s390_idle, cpu);
		spin_lock_irq(&idle->lock);
		idle->idle_enter = 0;
		idle->idle_time = 0;
		idle->idle_count = 0;
		spin_unlock_irq(&idle->lock);
		if (sysfs_create_group(&s->kobj, &cpu_online_attr_group))
			return NOTIFY_BAD;
		break;
	case CPU_DEAD:
	case CPU_DEAD_FROZEN:
		sysfs_remove_group(&s->kobj, &cpu_online_attr_group);
		break;
	}
	return NOTIFY_OK;
}

static struct notifier_block __cpuinitdata smp_cpu_nb = {
	.notifier_call = smp_cpu_notify,
};

static int __devinit smp_add_present_cpu(int cpu)
{
	struct cpu *c = &per_cpu(cpu_devices, cpu);
	struct sys_device *s = &c->sysdev;
	int rc;

	c->hotpluggable = 1;
	rc = register_cpu(c, cpu);
	if (rc)
		goto out;
	rc = sysfs_create_group(&s->kobj, &cpu_common_attr_group);
	if (rc)
		goto out_cpu;
	if (!cpu_online(cpu))
		goto out;
	rc = sysfs_create_group(&s->kobj, &cpu_online_attr_group);
	if (!rc)
		return 0;
	sysfs_remove_group(&s->kobj, &cpu_common_attr_group);
out_cpu:
#ifdef CONFIG_HOTPLUG_CPU
	unregister_cpu(c);
#endif
out:
	return rc;
}

#ifdef CONFIG_HOTPLUG_CPU

int __ref smp_rescan_cpus(void)
{
	cpumask_t newcpus;
	int cpu;
	int rc;

	get_online_cpus();
	mutex_lock(&smp_cpu_state_mutex);
	newcpus = cpu_present_map;
	rc = __smp_rescan_cpus();
	if (rc)
		goto out;
	cpus_andnot(newcpus, cpu_present_map, newcpus);
	for_each_cpu_mask(cpu, newcpus) {
		rc = smp_add_present_cpu(cpu);
		if (rc)
			cpu_clear(cpu, cpu_present_map);
	}
	rc = 0;
out:
	mutex_unlock(&smp_cpu_state_mutex);
	put_online_cpus();
	if (!cpus_empty(newcpus))
		topology_schedule_update();
	return rc;
}

static ssize_t __ref rescan_store(struct sysdev_class *class, const char *buf,
				  size_t count)
{
	int rc;

	rc = smp_rescan_cpus();
	return rc ? rc : count;
}
static SYSDEV_CLASS_ATTR(rescan, 0200, NULL, rescan_store);
#endif /* CONFIG_HOTPLUG_CPU */

static ssize_t dispatching_show(struct sysdev_class *class, char *buf)
{
	ssize_t count;

	mutex_lock(&smp_cpu_state_mutex);
	count = sprintf(buf, "%d\n", cpu_management);
	mutex_unlock(&smp_cpu_state_mutex);
	return count;
}

static ssize_t dispatching_store(struct sysdev_class *dev, const char *buf,
				 size_t count)
{
	int val, rc;
	char delim;

	if (sscanf(buf, "%d %c", &val, &delim) != 1)
		return -EINVAL;
	if (val != 0 && val != 1)
		return -EINVAL;
	rc = 0;
	get_online_cpus();
	mutex_lock(&smp_cpu_state_mutex);
	if (cpu_management == val)
		goto out;
	rc = topology_set_cpu_management(val);
	if (!rc)
		cpu_management = val;
out:
	mutex_unlock(&smp_cpu_state_mutex);
	put_online_cpus();
	return rc ? rc : count;
}
static SYSDEV_CLASS_ATTR(dispatching, 0644, dispatching_show,
			 dispatching_store);

static int __init topology_init(void)
{
	int cpu;
	int rc;

	register_cpu_notifier(&smp_cpu_nb);

#ifdef CONFIG_HOTPLUG_CPU
	rc = sysdev_class_create_file(&cpu_sysdev_class, &attr_rescan);
	if (rc)
		return rc;
#endif
	rc = sysdev_class_create_file(&cpu_sysdev_class, &attr_dispatching);
	if (rc)
		return rc;
	for_each_present_cpu(cpu) {
		rc = smp_add_present_cpu(cpu);
		if (rc)
			return rc;
	}
	return 0;
}
subsys_initcall(topology_init);<|MERGE_RESOLUTION|>--- conflicted
+++ resolved
@@ -571,10 +571,7 @@
 	cpu_lowcore->current_task = (unsigned long) idle;
 	cpu_lowcore->cpu_nr = cpu;
 	cpu_lowcore->kernel_asce = S390_lowcore.kernel_asce;
-<<<<<<< HEAD
-=======
 	cpu_lowcore->machine_flags = S390_lowcore.machine_flags;
->>>>>>> 6574612f
 	eieio();
 
 	while (signal_processor(cpu, sigp_restart) == sigp_busy)
@@ -594,12 +591,8 @@
 	int pcpus, cpu;
 
 	pcpus = simple_strtoul(s, NULL, 0);
-<<<<<<< HEAD
-	for (cpu = 0; cpu < pcpus && cpu < nr_cpu_ids; cpu++)
-=======
 	init_cpu_possible(cpumask_of(0));
 	for (cpu = 1; cpu < pcpus && cpu < nr_cpu_ids; cpu++)
->>>>>>> 6574612f
 		set_cpu_possible(cpu, true);
 	return 0;
 }
