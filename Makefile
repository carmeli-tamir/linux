VERSION = 3
PATCHLEVEL = 13
SUBLEVEL = 0
<<<<<<< HEAD
EXTRAVERSION = -rc2
=======
EXTRAVERSION = -rc4
>>>>>>> 319e2e3f
NAME = One Giant Leap for Frogkind

# *DOCUMENTATION*
# To see a list of typical targets execute "make help"
# More info can be located in ./README
# Comments in this file are targeted only to the developer, do not
# expect to learn how to build the kernel reading this file.

# Do not:
# o  use make's built-in rules and variables
#    (this increases performance and avoids hard-to-debug behaviour);
# o  print "Entering directory ...";
MAKEFLAGS += -rR --no-print-directory

# Avoid funny character set dependencies
unexport LC_ALL
LC_COLLATE=C
LC_NUMERIC=C
export LC_COLLATE LC_NUMERIC

# Avoid interference with shell env settings
unexport GREP_OPTIONS

# We are using a recursive build, so we need to do a little thinking
# to get the ordering right.
#
# Most importantly: sub-Makefiles should only ever modify files in
# their own directory. If in some directory we have a dependency on
# a file in another dir (which doesn't happen often, but it's often
# unavoidable when linking the built-in.o targets which finally
# turn into vmlinux), we will call a sub make in that other dir, and
# after that we are sure that everything which is in that other dir
# is now up to date.
#
# The only cases where we need to modify files which have global
# effects are thus separated out and done before the recursive
# descending is started. They are now explicitly listed as the
# prepare rule.

# To put more focus on warnings, be less verbose as default
# Use 'make V=1' to see the full commands

ifeq ("$(origin V)", "command line")
  KBUILD_VERBOSE = $(V)
endif
ifndef KBUILD_VERBOSE
  KBUILD_VERBOSE = 0
endif

# Call a source code checker (by default, "sparse") as part of the
# C compilation.
#
# Use 'make C=1' to enable checking of only re-compiled files.
# Use 'make C=2' to enable checking of *all* source files, regardless
# of whether they are re-compiled or not.
#
# See the file "Documentation/sparse.txt" for more details, including
# where to get the "sparse" utility.

ifeq ("$(origin C)", "command line")
  KBUILD_CHECKSRC = $(C)
endif
ifndef KBUILD_CHECKSRC
  KBUILD_CHECKSRC = 0
endif

# Use make M=dir to specify directory of external module to build
# Old syntax make ... SUBDIRS=$PWD is still supported
# Setting the environment variable KBUILD_EXTMOD take precedence
ifdef SUBDIRS
  KBUILD_EXTMOD ?= $(SUBDIRS)
endif

ifeq ("$(origin M)", "command line")
  KBUILD_EXTMOD := $(M)
endif

# kbuild supports saving output files in a separate directory.
# To locate output files in a separate directory two syntaxes are supported.
# In both cases the working directory must be the root of the kernel src.
# 1) O=
# Use "make O=dir/to/store/output/files/"
#
# 2) Set KBUILD_OUTPUT
# Set the environment variable KBUILD_OUTPUT to point to the directory
# where the output files shall be placed.
# export KBUILD_OUTPUT=dir/to/store/output/files/
# make
#
# The O= assignment takes precedence over the KBUILD_OUTPUT environment
# variable.


# KBUILD_SRC is set on invocation of make in OBJ directory
# KBUILD_SRC is not intended to be used by the regular user (for now)
ifeq ($(KBUILD_SRC),)

# OK, Make called in directory where kernel src resides
# Do we want to locate output files in a separate directory?
ifeq ("$(origin O)", "command line")
  KBUILD_OUTPUT := $(O)
endif

ifeq ("$(origin W)", "command line")
  export KBUILD_ENABLE_EXTRA_GCC_CHECKS := $(W)
endif

# That's our default target when none is given on the command line
PHONY := _all
_all:

# Cancel implicit rules on top Makefile
$(CURDIR)/Makefile Makefile: ;

ifneq ($(KBUILD_OUTPUT),)
# Invoke a second make in the output directory, passing relevant variables
# check that the output directory actually exists
saved-output := $(KBUILD_OUTPUT)
KBUILD_OUTPUT := $(shell cd $(KBUILD_OUTPUT) && /bin/pwd)
$(if $(KBUILD_OUTPUT),, \
     $(error output directory "$(saved-output)" does not exist))

PHONY += $(MAKECMDGOALS) sub-make

$(filter-out _all sub-make $(CURDIR)/Makefile, $(MAKECMDGOALS)) _all: sub-make
	@:

sub-make: FORCE
	$(if $(KBUILD_VERBOSE:1=),@)$(MAKE) -C $(KBUILD_OUTPUT) \
	KBUILD_SRC=$(CURDIR) \
	KBUILD_EXTMOD="$(KBUILD_EXTMOD)" -f $(CURDIR)/Makefile \
	$(filter-out _all sub-make,$(MAKECMDGOALS))

# Leave processing to above invocation of make
skip-makefile := 1
endif # ifneq ($(KBUILD_OUTPUT),)
endif # ifeq ($(KBUILD_SRC),)

# We process the rest of the Makefile if this is the final invocation of make
ifeq ($(skip-makefile),)

# If building an external module we do not care about the all: rule
# but instead _all depend on modules
PHONY += all
ifeq ($(KBUILD_EXTMOD),)
_all: all
else
_all: modules
endif

srctree		:= $(if $(KBUILD_SRC),$(KBUILD_SRC),$(CURDIR))
objtree		:= $(CURDIR)
src		:= $(srctree)
obj		:= $(objtree)

VPATH		:= $(srctree)$(if $(KBUILD_EXTMOD),:$(KBUILD_EXTMOD))

export srctree objtree VPATH


# SUBARCH tells the usermode build what the underlying arch is.  That is set
# first, and if a usermode build is happening, the "ARCH=um" on the command
# line overrides the setting of ARCH below.  If a native build is happening,
# then ARCH is assigned, getting whatever value it gets normally, and 
# SUBARCH is subsequently ignored.

SUBARCH := $(shell uname -m | sed -e s/i.86/x86/ -e s/x86_64/x86/ \
				  -e s/sun4u/sparc64/ \
				  -e s/arm.*/arm/ -e s/sa110/arm/ \
				  -e s/s390x/s390/ -e s/parisc64/parisc/ \
				  -e s/ppc.*/powerpc/ -e s/mips.*/mips/ \
				  -e s/sh[234].*/sh/ -e s/aarch64.*/arm64/ )

# Cross compiling and selecting different set of gcc/bin-utils
# ---------------------------------------------------------------------------
#
# When performing cross compilation for other architectures ARCH shall be set
# to the target architecture. (See arch/* for the possibilities).
# ARCH can be set during invocation of make:
# make ARCH=ia64
# Another way is to have ARCH set in the environment.
# The default ARCH is the host where make is executed.

# CROSS_COMPILE specify the prefix used for all executables used
# during compilation. Only gcc and related bin-utils executables
# are prefixed with $(CROSS_COMPILE).
# CROSS_COMPILE can be set on the command line
# make CROSS_COMPILE=ia64-linux-
# Alternatively CROSS_COMPILE can be set in the environment.
# A third alternative is to store a setting in .config so that plain
# "make" in the configured kernel build directory always uses that.
# Default value for CROSS_COMPILE is not to prefix executables
# Note: Some architectures assign CROSS_COMPILE in their arch/*/Makefile
ARCH		?= $(SUBARCH)
CROSS_COMPILE	?= $(CONFIG_CROSS_COMPILE:"%"=%)

# Architecture as present in compile.h
UTS_MACHINE 	:= $(ARCH)
SRCARCH 	:= $(ARCH)

# Additional ARCH settings for x86
ifeq ($(ARCH),i386)
        SRCARCH := x86
endif
ifeq ($(ARCH),x86_64)
        SRCARCH := x86
endif

# Additional ARCH settings for sparc
ifeq ($(ARCH),sparc32)
       SRCARCH := sparc
endif
ifeq ($(ARCH),sparc64)
       SRCARCH := sparc
endif

# Additional ARCH settings for sh
ifeq ($(ARCH),sh64)
       SRCARCH := sh
endif

# Additional ARCH settings for tile
ifeq ($(ARCH),tilepro)
       SRCARCH := tile
endif
ifeq ($(ARCH),tilegx)
       SRCARCH := tile
endif

# Where to locate arch specific headers
hdr-arch  := $(SRCARCH)

KCONFIG_CONFIG	?= .config
export KCONFIG_CONFIG

# SHELL used by kbuild
CONFIG_SHELL := $(shell if [ -x "$$BASH" ]; then echo $$BASH; \
	  else if [ -x /bin/bash ]; then echo /bin/bash; \
	  else echo sh; fi ; fi)

HOSTCC       = gcc
HOSTCXX      = g++
HOSTCFLAGS   = -Wall -Wmissing-prototypes -Wstrict-prototypes -O2 -fomit-frame-pointer
HOSTCXXFLAGS = -O2

# Decide whether to build built-in, modular, or both.
# Normally, just do built-in.

KBUILD_MODULES :=
KBUILD_BUILTIN := 1

#	If we have only "make modules", don't compile built-in objects.
#	When we're building modules with modversions, we need to consider
#	the built-in objects during the descend as well, in order to
#	make sure the checksums are up to date before we record them.

ifeq ($(MAKECMDGOALS),modules)
  KBUILD_BUILTIN := $(if $(CONFIG_MODVERSIONS),1)
endif

#	If we have "make <whatever> modules", compile modules
#	in addition to whatever we do anyway.
#	Just "make" or "make all" shall build modules as well

ifneq ($(filter all _all modules,$(MAKECMDGOALS)),)
  KBUILD_MODULES := 1
endif

ifeq ($(MAKECMDGOALS),)
  KBUILD_MODULES := 1
endif

export KBUILD_MODULES KBUILD_BUILTIN
export KBUILD_CHECKSRC KBUILD_SRC KBUILD_EXTMOD

# Beautify output
# ---------------------------------------------------------------------------
#
# Normally, we echo the whole command before executing it. By making
# that echo $($(quiet)$(cmd)), we now have the possibility to set
# $(quiet) to choose other forms of output instead, e.g.
#
#         quiet_cmd_cc_o_c = Compiling $(RELDIR)/$@
#         cmd_cc_o_c       = $(CC) $(c_flags) -c -o $@ $<
#
# If $(quiet) is empty, the whole command will be printed.
# If it is set to "quiet_", only the short version will be printed. 
# If it is set to "silent_", nothing will be printed at all, since
# the variable $(silent_cmd_cc_o_c) doesn't exist.
#
# A simple variant is to prefix commands with $(Q) - that's useful
# for commands that shall be hidden in non-verbose mode.
#
#	$(Q)ln $@ :<
#
# If KBUILD_VERBOSE equals 0 then the above command will be hidden.
# If KBUILD_VERBOSE equals 1 then the above command is displayed.

ifeq ($(KBUILD_VERBOSE),1)
  quiet =
  Q =
else
  quiet=quiet_
  Q = @
endif

# If the user is running make -s (silent mode), suppress echoing of
# commands

ifneq ($(filter s% -s%,$(MAKEFLAGS)),)
  quiet=silent_
endif

export quiet Q KBUILD_VERBOSE


# Look for make include files relative to root of kernel src
MAKEFLAGS += --include-dir=$(srctree)

# We need some generic definitions (do not try to remake the file).
$(srctree)/scripts/Kbuild.include: ;
include $(srctree)/scripts/Kbuild.include

# Make variables (CC, etc...)

AS		= $(CROSS_COMPILE)as
LD		= $(CROSS_COMPILE)ld
CC		= $(CROSS_COMPILE)gcc
CPP		= $(CC) -E
AR		= $(CROSS_COMPILE)ar
NM		= $(CROSS_COMPILE)nm
STRIP		= $(CROSS_COMPILE)strip
OBJCOPY		= $(CROSS_COMPILE)objcopy
OBJDUMP		= $(CROSS_COMPILE)objdump
AWK		= awk
GENKSYMS	= scripts/genksyms/genksyms
INSTALLKERNEL  := installkernel
DEPMOD		= /sbin/depmod
PERL		= perl
CHECK		= sparse

CHECKFLAGS     := -D__linux__ -Dlinux -D__STDC__ -Dunix -D__unix__ \
		  -Wbitwise -Wno-return-void $(CF)
CFLAGS_MODULE   =
AFLAGS_MODULE   =
LDFLAGS_MODULE  =
CFLAGS_KERNEL	=
AFLAGS_KERNEL	=
CFLAGS_GCOV	= -fprofile-arcs -ftest-coverage


# Use USERINCLUDE when you must reference the UAPI directories only.
USERINCLUDE    := \
		-I$(srctree)/arch/$(hdr-arch)/include/uapi \
		-Iarch/$(hdr-arch)/include/generated/uapi \
		-I$(srctree)/include/uapi \
		-Iinclude/generated/uapi \
                -include $(srctree)/include/linux/kconfig.h

# Use LINUXINCLUDE when you must reference the include/ directory.
# Needed to be compatible with the O= option
LINUXINCLUDE    := \
		-I$(srctree)/arch/$(hdr-arch)/include \
		-Iarch/$(hdr-arch)/include/generated \
		$(if $(KBUILD_SRC), -I$(srctree)/include) \
		-Iinclude \
		$(USERINCLUDE)

KBUILD_CPPFLAGS := -D__KERNEL__

KBUILD_CFLAGS   := -Wall -Wundef -Wstrict-prototypes -Wno-trigraphs \
		   -fno-strict-aliasing -fno-common \
		   -Werror-implicit-function-declaration \
		   -Wno-format-security \
		   -fno-delete-null-pointer-checks
KBUILD_AFLAGS_KERNEL :=
KBUILD_CFLAGS_KERNEL :=
KBUILD_AFLAGS   := -D__ASSEMBLY__
KBUILD_AFLAGS_MODULE  := -DMODULE
KBUILD_CFLAGS_MODULE  := -DMODULE
KBUILD_LDFLAGS_MODULE := -T $(srctree)/scripts/module-common.lds

# Read KERNELRELEASE from include/config/kernel.release (if it exists)
KERNELRELEASE = $(shell cat include/config/kernel.release 2> /dev/null)
KERNELVERSION = $(VERSION)$(if $(PATCHLEVEL),.$(PATCHLEVEL)$(if $(SUBLEVEL),.$(SUBLEVEL)))$(EXTRAVERSION)

export VERSION PATCHLEVEL SUBLEVEL KERNELRELEASE KERNELVERSION
export ARCH SRCARCH CONFIG_SHELL HOSTCC HOSTCFLAGS CROSS_COMPILE AS LD CC
export CPP AR NM STRIP OBJCOPY OBJDUMP
export MAKE AWK GENKSYMS INSTALLKERNEL PERL UTS_MACHINE
export HOSTCXX HOSTCXXFLAGS LDFLAGS_MODULE CHECK CHECKFLAGS

export KBUILD_CPPFLAGS NOSTDINC_FLAGS LINUXINCLUDE OBJCOPYFLAGS LDFLAGS
export KBUILD_CFLAGS CFLAGS_KERNEL CFLAGS_MODULE CFLAGS_GCOV
export KBUILD_AFLAGS AFLAGS_KERNEL AFLAGS_MODULE
export KBUILD_AFLAGS_MODULE KBUILD_CFLAGS_MODULE KBUILD_LDFLAGS_MODULE
export KBUILD_AFLAGS_KERNEL KBUILD_CFLAGS_KERNEL
export KBUILD_ARFLAGS

# When compiling out-of-tree modules, put MODVERDIR in the module
# tree rather than in the kernel tree. The kernel tree might
# even be read-only.
export MODVERDIR := $(if $(KBUILD_EXTMOD),$(firstword $(KBUILD_EXTMOD))/).tmp_versions

# Files to ignore in find ... statements

RCS_FIND_IGNORE := \( -name SCCS -o -name BitKeeper -o -name .svn -o -name CVS \
		   -o -name .pc -o -name .hg -o -name .git \) -prune -o
export RCS_TAR_IGNORE := --exclude SCCS --exclude BitKeeper --exclude .svn \
			 --exclude CVS --exclude .pc --exclude .hg --exclude .git

# ===========================================================================
# Rules shared between *config targets and build targets

# Basic helpers built in scripts/
PHONY += scripts_basic
scripts_basic:
	$(Q)$(MAKE) $(build)=scripts/basic
	$(Q)rm -f .tmp_quiet_recordmcount

# To avoid any implicit rule to kick in, define an empty command.
scripts/basic/%: scripts_basic ;

PHONY += outputmakefile
# outputmakefile generates a Makefile in the output directory, if using a
# separate output directory. This allows convenient use of make in the
# output directory.
outputmakefile:
ifneq ($(KBUILD_SRC),)
	$(Q)ln -fsn $(srctree) source
	$(Q)$(CONFIG_SHELL) $(srctree)/scripts/mkmakefile \
	    $(srctree) $(objtree) $(VERSION) $(PATCHLEVEL)
endif

# Support for using generic headers in asm-generic
PHONY += asm-generic
asm-generic:
	$(Q)$(MAKE) -f $(srctree)/scripts/Makefile.asm-generic \
	            src=asm obj=arch/$(SRCARCH)/include/generated/asm
	$(Q)$(MAKE) -f $(srctree)/scripts/Makefile.asm-generic \
	            src=uapi/asm obj=arch/$(SRCARCH)/include/generated/uapi/asm

# To make sure we do not include .config for any of the *config targets
# catch them early, and hand them over to scripts/kconfig/Makefile
# It is allowed to specify more targets when calling make, including
# mixing *config targets and build targets.
# For example 'make oldconfig all'.
# Detect when mixed targets is specified, and make a second invocation
# of make so .config is not included in this case either (for *config).

version_h := include/generated/uapi/linux/version.h

no-dot-config-targets := clean mrproper distclean \
			 cscope gtags TAGS tags help %docs check% coccicheck \
			 $(version_h) headers_% archheaders archscripts \
			 kernelversion %src-pkg

config-targets := 0
mixed-targets  := 0
dot-config     := 1

ifneq ($(filter $(no-dot-config-targets), $(MAKECMDGOALS)),)
	ifeq ($(filter-out $(no-dot-config-targets), $(MAKECMDGOALS)),)
		dot-config := 0
	endif
endif

ifeq ($(KBUILD_EXTMOD),)
        ifneq ($(filter config %config,$(MAKECMDGOALS)),)
                config-targets := 1
                ifneq ($(filter-out config %config,$(MAKECMDGOALS)),)
                        mixed-targets := 1
                endif
        endif
endif

ifeq ($(mixed-targets),1)
# ===========================================================================
# We're called with mixed targets (*config and build targets).
# Handle them one by one.

%:: FORCE
	$(Q)$(MAKE) -C $(srctree) KBUILD_SRC= $@

else
ifeq ($(config-targets),1)
# ===========================================================================
# *config targets only - make sure prerequisites are updated, and descend
# in scripts/kconfig to make the *config target

# Read arch specific Makefile to set KBUILD_DEFCONFIG as needed.
# KBUILD_DEFCONFIG may point out an alternative default configuration
# used for 'make defconfig'
include $(srctree)/arch/$(SRCARCH)/Makefile
export KBUILD_DEFCONFIG KBUILD_KCONFIG

config: scripts_basic outputmakefile FORCE
	$(Q)mkdir -p include/linux include/config
	$(Q)$(MAKE) $(build)=scripts/kconfig $@

%config: scripts_basic outputmakefile FORCE
	$(Q)mkdir -p include/linux include/config
	$(Q)$(MAKE) $(build)=scripts/kconfig $@

else
# ===========================================================================
# Build targets only - this includes vmlinux, arch specific targets, clean
# targets and others. In general all targets except *config targets.

ifeq ($(KBUILD_EXTMOD),)
# Additional helpers built in scripts/
# Carefully list dependencies so we do not try to build scripts twice
# in parallel
PHONY += scripts
scripts: scripts_basic include/config/auto.conf include/config/tristate.conf \
	 asm-generic
	$(Q)$(MAKE) $(build)=$(@)

# Objects we will link into vmlinux / subdirs we need to visit
init-y		:= init/
drivers-y	:= drivers/ sound/ firmware/
net-y		:= net/
libs-y		:= lib/
core-y		:= usr/
endif # KBUILD_EXTMOD

ifeq ($(dot-config),1)
# Read in config
-include include/config/auto.conf

ifeq ($(KBUILD_EXTMOD),)
# Read in dependencies to all Kconfig* files, make sure to run
# oldconfig if changes are detected.
-include include/config/auto.conf.cmd

# To avoid any implicit rule to kick in, define an empty command
$(KCONFIG_CONFIG) include/config/auto.conf.cmd: ;

# If .config is newer than include/config/auto.conf, someone tinkered
# with it and forgot to run make oldconfig.
# if auto.conf.cmd is missing then we are probably in a cleaned tree so
# we execute the config step to be sure to catch updated Kconfig files
include/config/%.conf: $(KCONFIG_CONFIG) include/config/auto.conf.cmd
	$(Q)$(MAKE) -f $(srctree)/Makefile silentoldconfig
else
# external modules needs include/generated/autoconf.h and include/config/auto.conf
# but do not care if they are up-to-date. Use auto.conf to trigger the test
PHONY += include/config/auto.conf

include/config/auto.conf:
	$(Q)test -e include/generated/autoconf.h -a -e $@ || (		\
	echo >&2;							\
	echo >&2 "  ERROR: Kernel configuration is invalid.";		\
	echo >&2 "         include/generated/autoconf.h or $@ are missing.";\
	echo >&2 "         Run 'make oldconfig && make prepare' on kernel src to fix it.";	\
	echo >&2 ;							\
	/bin/false)

endif # KBUILD_EXTMOD

else
# Dummy target needed, because used as prerequisite
include/config/auto.conf: ;
endif # $(dot-config)

# The all: target is the default when no target is given on the
# command line.
# This allow a user to issue only 'make' to build a kernel including modules
# Defaults to vmlinux, but the arch makefile usually adds further targets
all: vmlinux

ifdef CONFIG_CC_OPTIMIZE_FOR_SIZE
KBUILD_CFLAGS	+= -Os $(call cc-disable-warning,maybe-uninitialized,)
else
KBUILD_CFLAGS	+= -O2
endif

include $(srctree)/arch/$(SRCARCH)/Makefile

ifdef CONFIG_READABLE_ASM
# Disable optimizations that make assembler listings hard to read.
# reorder blocks reorders the control in the function
# ipa clone creates specialized cloned functions
# partial inlining inlines only parts of functions
KBUILD_CFLAGS += $(call cc-option,-fno-reorder-blocks,) \
                 $(call cc-option,-fno-ipa-cp-clone,) \
                 $(call cc-option,-fno-partial-inlining)
endif

ifneq ($(CONFIG_FRAME_WARN),0)
KBUILD_CFLAGS += $(call cc-option,-Wframe-larger-than=${CONFIG_FRAME_WARN})
endif

# Force gcc to behave correct even for buggy distributions
ifndef CONFIG_CC_STACKPROTECTOR
KBUILD_CFLAGS += $(call cc-option, -fno-stack-protector)
endif

# This warning generated too much noise in a regular build.
# Use make W=1 to enable this warning (see scripts/Makefile.build)
KBUILD_CFLAGS += $(call cc-disable-warning, unused-but-set-variable)

ifdef CONFIG_FRAME_POINTER
KBUILD_CFLAGS	+= -fno-omit-frame-pointer -fno-optimize-sibling-calls
else
# Some targets (ARM with Thumb2, for example), can't be built with frame
# pointers.  For those, we don't have FUNCTION_TRACER automatically
# select FRAME_POINTER.  However, FUNCTION_TRACER adds -pg, and this is
# incompatible with -fomit-frame-pointer with current GCC, so we don't use
# -fomit-frame-pointer with FUNCTION_TRACER.
ifndef CONFIG_FUNCTION_TRACER
KBUILD_CFLAGS	+= -fomit-frame-pointer
endif
endif

ifdef CONFIG_DEBUG_INFO
KBUILD_CFLAGS	+= -g
KBUILD_AFLAGS	+= -gdwarf-2
endif

ifdef CONFIG_DEBUG_INFO_REDUCED
KBUILD_CFLAGS 	+= $(call cc-option, -femit-struct-debug-baseonly) \
		   $(call cc-option,-fno-var-tracking)
endif

ifdef CONFIG_FUNCTION_TRACER
ifdef CONFIG_HAVE_FENTRY
CC_USING_FENTRY	:= $(call cc-option, -mfentry -DCC_USING_FENTRY)
endif
KBUILD_CFLAGS	+= -pg $(CC_USING_FENTRY)
KBUILD_AFLAGS	+= $(CC_USING_FENTRY)
ifdef CONFIG_DYNAMIC_FTRACE
	ifdef CONFIG_HAVE_C_RECORDMCOUNT
		BUILD_C_RECORDMCOUNT := y
		export BUILD_C_RECORDMCOUNT
	endif
endif
endif

# We trigger additional mismatches with less inlining
ifdef CONFIG_DEBUG_SECTION_MISMATCH
KBUILD_CFLAGS += $(call cc-option, -fno-inline-functions-called-once)
endif

# arch Makefile may override CC so keep this after arch Makefile is included
NOSTDINC_FLAGS += -nostdinc -isystem $(shell $(CC) -print-file-name=include)
CHECKFLAGS     += $(NOSTDINC_FLAGS)

# warn about C99 declaration after statement
KBUILD_CFLAGS += $(call cc-option,-Wdeclaration-after-statement,)

# disable pointer signed / unsigned warnings in gcc 4.0
KBUILD_CFLAGS += $(call cc-disable-warning, pointer-sign)

# disable invalid "can't wrap" optimizations for signed / pointers
KBUILD_CFLAGS	+= $(call cc-option,-fno-strict-overflow)

# conserve stack if available
KBUILD_CFLAGS   += $(call cc-option,-fconserve-stack)

# disallow errors like 'EXPORT_GPL(foo);' with missing header
KBUILD_CFLAGS   += $(call cc-option,-Werror=implicit-int)

# require functions to have arguments in prototypes, not empty 'int foo()'
KBUILD_CFLAGS   += $(call cc-option,-Werror=strict-prototypes)

# use the deterministic mode of AR if available
KBUILD_ARFLAGS := $(call ar-option,D)

# check for 'asm goto'
ifeq ($(shell $(CONFIG_SHELL) $(srctree)/scripts/gcc-goto.sh $(CC)), y)
	KBUILD_CFLAGS += -DCC_HAVE_ASM_GOTO
endif

# Add user supplied CPPFLAGS, AFLAGS and CFLAGS as the last assignments
KBUILD_CPPFLAGS += $(KCPPFLAGS)
KBUILD_AFLAGS += $(KAFLAGS)
KBUILD_CFLAGS += $(KCFLAGS)

# Use --build-id when available.
LDFLAGS_BUILD_ID = $(patsubst -Wl$(comma)%,%,\
			      $(call cc-ldoption, -Wl$(comma)--build-id,))
KBUILD_LDFLAGS_MODULE += $(LDFLAGS_BUILD_ID)
LDFLAGS_vmlinux += $(LDFLAGS_BUILD_ID)

ifeq ($(CONFIG_STRIP_ASM_SYMS),y)
LDFLAGS_vmlinux	+= $(call ld-option, -X,)
endif

# Default kernel image to build when no specific target is given.
# KBUILD_IMAGE may be overruled on the command line or
# set in the environment
# Also any assignments in arch/$(ARCH)/Makefile take precedence over
# this default value
export KBUILD_IMAGE ?= vmlinux

#
# INSTALL_PATH specifies where to place the updated kernel and system map
# images. Default is /boot, but you can set it to other values
export	INSTALL_PATH ?= /boot

#
# INSTALL_MOD_PATH specifies a prefix to MODLIB for module directory
# relocations required by build roots.  This is not defined in the
# makefile but the argument can be passed to make if needed.
#

MODLIB	= $(INSTALL_MOD_PATH)/lib/modules/$(KERNELRELEASE)
export MODLIB

#
#  INSTALL_MOD_STRIP, if defined, will cause modules to be
#  stripped after they are installed.  If INSTALL_MOD_STRIP is '1', then
#  the default option --strip-debug will be used.  Otherwise,
#  INSTALL_MOD_STRIP value will be used as the options to the strip command.

ifdef INSTALL_MOD_STRIP
ifeq ($(INSTALL_MOD_STRIP),1)
mod_strip_cmd = $(STRIP) --strip-debug
else
mod_strip_cmd = $(STRIP) $(INSTALL_MOD_STRIP)
endif # INSTALL_MOD_STRIP=1
else
mod_strip_cmd = true
endif # INSTALL_MOD_STRIP
export mod_strip_cmd

# Select initial ramdisk compression format, default is gzip(1).
# This shall be used by the dracut(8) tool while creating an initramfs image.
#
INITRD_COMPRESS=gzip
ifeq ($(CONFIG_RD_BZIP2), y)
        INITRD_COMPRESS=bzip2
else ifeq ($(CONFIG_RD_LZMA), y)
        INITRD_COMPRESS=lzma
else ifeq ($(CONFIG_RD_XZ), y)
        INITRD_COMPRESS=xz
else ifeq ($(CONFIG_RD_LZO), y)
        INITRD_COMPRESS=lzo
else ifeq ($(CONFIG_RD_LZ4), y)
        INITRD_COMPRESS=lz4
endif
export INITRD_COMPRESS

ifdef CONFIG_MODULE_SIG_ALL
MODSECKEY = ./signing_key.priv
MODPUBKEY = ./signing_key.x509
export MODPUBKEY
mod_sign_cmd = perl $(srctree)/scripts/sign-file $(CONFIG_MODULE_SIG_HASH) $(MODSECKEY) $(MODPUBKEY)
else
mod_sign_cmd = true
endif
export mod_sign_cmd


ifeq ($(KBUILD_EXTMOD),)
core-y		+= kernel/ mm/ fs/ ipc/ security/ crypto/ block/

vmlinux-dirs	:= $(patsubst %/,%,$(filter %/, $(init-y) $(init-m) \
		     $(core-y) $(core-m) $(drivers-y) $(drivers-m) \
		     $(net-y) $(net-m) $(libs-y) $(libs-m)))

vmlinux-alldirs	:= $(sort $(vmlinux-dirs) $(patsubst %/,%,$(filter %/, \
		     $(init-n) $(init-) \
		     $(core-n) $(core-) $(drivers-n) $(drivers-) \
		     $(net-n)  $(net-)  $(libs-n)    $(libs-))))

init-y		:= $(patsubst %/, %/built-in.o, $(init-y))
core-y		:= $(patsubst %/, %/built-in.o, $(core-y))
drivers-y	:= $(patsubst %/, %/built-in.o, $(drivers-y))
net-y		:= $(patsubst %/, %/built-in.o, $(net-y))
libs-y1		:= $(patsubst %/, %/lib.a, $(libs-y))
libs-y2		:= $(patsubst %/, %/built-in.o, $(libs-y))
libs-y		:= $(libs-y1) $(libs-y2)

# Externally visible symbols (used by link-vmlinux.sh)
export KBUILD_VMLINUX_INIT := $(head-y) $(init-y)
export KBUILD_VMLINUX_MAIN := $(core-y) $(libs-y) $(drivers-y) $(net-y)
export KBUILD_LDS          := arch/$(SRCARCH)/kernel/vmlinux.lds
export LDFLAGS_vmlinux
# used by scripts/pacmage/Makefile
export KBUILD_ALLDIRS := $(sort $(filter-out arch/%,$(vmlinux-alldirs)) arch Documentation include samples scripts tools virt)

vmlinux-deps := $(KBUILD_LDS) $(KBUILD_VMLINUX_INIT) $(KBUILD_VMLINUX_MAIN)

# Final link of vmlinux
      cmd_link-vmlinux = $(CONFIG_SHELL) $< $(LD) $(LDFLAGS) $(LDFLAGS_vmlinux)
quiet_cmd_link-vmlinux = LINK    $@

# Include targets which we want to
# execute if the rest of the kernel build went well.
vmlinux: scripts/link-vmlinux.sh $(vmlinux-deps) FORCE
ifdef CONFIG_HEADERS_CHECK
	$(Q)$(MAKE) -f $(srctree)/Makefile headers_check
endif
ifdef CONFIG_SAMPLES
	$(Q)$(MAKE) $(build)=samples
endif
ifdef CONFIG_BUILD_DOCSRC
	$(Q)$(MAKE) $(build)=Documentation
endif
	+$(call if_changed,link-vmlinux)

# The actual objects are generated when descending, 
# make sure no implicit rule kicks in
$(sort $(vmlinux-deps)): $(vmlinux-dirs) ;

# Handle descending into subdirectories listed in $(vmlinux-dirs)
# Preset locale variables to speed up the build process. Limit locale
# tweaks to this spot to avoid wrong language settings when running
# make menuconfig etc.
# Error messages still appears in the original language

PHONY += $(vmlinux-dirs)
$(vmlinux-dirs): prepare scripts
	$(Q)$(MAKE) $(build)=$@

define filechk_kernel.release
	echo "$(KERNELVERSION)$$($(CONFIG_SHELL) $(srctree)/scripts/setlocalversion $(srctree))"
endef

# Store (new) KERNELRELEASE string in include/config/kernel.release
include/config/kernel.release: include/config/auto.conf FORCE
	$(call filechk,kernel.release)


# Things we need to do before we recursively start building the kernel
# or the modules are listed in "prepare".
# A multi level approach is used. prepareN is processed before prepareN-1.
# archprepare is used in arch Makefiles and when processed asm symlink,
# version.h and scripts_basic is processed / created.

# Listed in dependency order
PHONY += prepare archprepare prepare0 prepare1 prepare2 prepare3

# prepare3 is used to check if we are building in a separate output directory,
# and if so do:
# 1) Check that make has not been executed in the kernel src $(srctree)
prepare3: include/config/kernel.release
ifneq ($(KBUILD_SRC),)
	@$(kecho) '  Using $(srctree) as source for kernel'
	$(Q)if [ -f $(srctree)/.config -o -d $(srctree)/include/config ]; then \
		echo >&2 "  $(srctree) is not clean, please run 'make mrproper'"; \
		echo >&2 "  in the '$(srctree)' directory.";\
		/bin/false; \
	fi;
endif

# prepare2 creates a makefile if using a separate output directory
prepare2: prepare3 outputmakefile asm-generic

prepare1: prepare2 $(version_h) include/generated/utsrelease.h \
                   include/config/auto.conf
	$(cmd_crmodverdir)

archprepare: archheaders archscripts prepare1 scripts_basic

prepare0: archprepare FORCE
	$(Q)$(MAKE) $(build)=.

# All the preparing..
prepare: prepare0

# Generate some files
# ---------------------------------------------------------------------------

# KERNELRELEASE can change from a few different places, meaning version.h
# needs to be updated, so this check is forced on all builds

uts_len := 64
define filechk_utsrelease.h
	if [ `echo -n "$(KERNELRELEASE)" | wc -c ` -gt $(uts_len) ]; then \
	  echo '"$(KERNELRELEASE)" exceeds $(uts_len) characters' >&2;    \
	  exit 1;                                                         \
	fi;                                                               \
	(echo \#define UTS_RELEASE \"$(KERNELRELEASE)\";)
endef

define filechk_version.h
	(echo \#define LINUX_VERSION_CODE $(shell                         \
	expr $(VERSION) \* 65536 + 0$(PATCHLEVEL) \* 256 + 0$(SUBLEVEL)); \
	echo '#define KERNEL_VERSION(a,b,c) (((a) << 16) + ((b) << 8) + (c))';)
endef

$(version_h): $(srctree)/Makefile FORCE
	$(call filechk,version.h)

include/generated/utsrelease.h: include/config/kernel.release FORCE
	$(call filechk,utsrelease.h)

PHONY += headerdep
headerdep:
	$(Q)find $(srctree)/include/ -name '*.h' | xargs --max-args 1 \
	$(srctree)/scripts/headerdep.pl -I$(srctree)/include

# ---------------------------------------------------------------------------

PHONY += depend dep
depend dep:
	@echo '*** Warning: make $@ is unnecessary now.'

# ---------------------------------------------------------------------------
# Firmware install
INSTALL_FW_PATH=$(INSTALL_MOD_PATH)/lib/firmware
export INSTALL_FW_PATH

PHONY += firmware_install
firmware_install: FORCE
	@mkdir -p $(objtree)/firmware
	$(Q)$(MAKE) -f $(srctree)/scripts/Makefile.fwinst obj=firmware __fw_install

# ---------------------------------------------------------------------------
# Kernel headers

#Default location for installed headers
export INSTALL_HDR_PATH = $(objtree)/usr

hdr-inst := -rR -f $(srctree)/scripts/Makefile.headersinst obj

# If we do an all arch process set dst to asm-$(hdr-arch)
hdr-dst = $(if $(KBUILD_HEADERS), dst=include/asm-$(hdr-arch), dst=include/asm)

PHONY += archheaders
archheaders:

PHONY += archscripts
archscripts:

PHONY += __headers
__headers: $(version_h) scripts_basic asm-generic archheaders archscripts FORCE
	$(Q)$(MAKE) $(build)=scripts build_unifdef

PHONY += headers_install_all
headers_install_all:
	$(Q)$(CONFIG_SHELL) $(srctree)/scripts/headers.sh install

PHONY += headers_install
headers_install: __headers
	$(if $(wildcard $(srctree)/arch/$(hdr-arch)/include/uapi/asm/Kbuild),, \
	  $(error Headers not exportable for the $(SRCARCH) architecture))
	$(Q)$(MAKE) $(hdr-inst)=include/uapi
	$(Q)$(MAKE) $(hdr-inst)=arch/$(hdr-arch)/include/uapi/asm $(hdr-dst)

PHONY += headers_check_all
headers_check_all: headers_install_all
	$(Q)$(CONFIG_SHELL) $(srctree)/scripts/headers.sh check

PHONY += headers_check
headers_check: headers_install
	$(Q)$(MAKE) $(hdr-inst)=include/uapi HDRCHECK=1
	$(Q)$(MAKE) $(hdr-inst)=arch/$(hdr-arch)/include/uapi/asm $(hdr-dst) HDRCHECK=1

# ---------------------------------------------------------------------------
# Modules

ifdef CONFIG_MODULES

# By default, build modules as well

all: modules

#	Build modules
#
#	A module can be listed more than once in obj-m resulting in
#	duplicate lines in modules.order files.  Those are removed
#	using awk while concatenating to the final file.

PHONY += modules
modules: $(vmlinux-dirs) $(if $(KBUILD_BUILTIN),vmlinux) modules.builtin
	$(Q)$(AWK) '!x[$$0]++' $(vmlinux-dirs:%=$(objtree)/%/modules.order) > $(objtree)/modules.order
	@$(kecho) '  Building modules, stage 2.';
	$(Q)$(MAKE) -f $(srctree)/scripts/Makefile.modpost
	$(Q)$(MAKE) -f $(srctree)/scripts/Makefile.fwinst obj=firmware __fw_modbuild

modules.builtin: $(vmlinux-dirs:%=%/modules.builtin)
	$(Q)$(AWK) '!x[$$0]++' $^ > $(objtree)/modules.builtin

%/modules.builtin: include/config/auto.conf
	$(Q)$(MAKE) $(modbuiltin)=$*


# Target to prepare building external modules
PHONY += modules_prepare
modules_prepare: prepare scripts

# Target to install modules
PHONY += modules_install
modules_install: _modinst_ _modinst_post

PHONY += _modinst_
_modinst_:
	@rm -rf $(MODLIB)/kernel
	@rm -f $(MODLIB)/source
	@mkdir -p $(MODLIB)/kernel
	@ln -s $(srctree) $(MODLIB)/source
	@if [ ! $(objtree) -ef  $(MODLIB)/build ]; then \
		rm -f $(MODLIB)/build ; \
		ln -s $(objtree) $(MODLIB)/build ; \
	fi
	@cp -f $(objtree)/modules.order $(MODLIB)/
	@cp -f $(objtree)/modules.builtin $(MODLIB)/
	$(Q)$(MAKE) -f $(srctree)/scripts/Makefile.modinst

# This depmod is only for convenience to give the initial
# boot a modules.dep even before / is mounted read-write.  However the
# boot script depmod is the master version.
PHONY += _modinst_post
_modinst_post: _modinst_
	$(Q)$(MAKE) -f $(srctree)/scripts/Makefile.fwinst obj=firmware __fw_modinst
	$(call cmd,depmod)

ifeq ($(CONFIG_MODULE_SIG), y)
PHONY += modules_sign
modules_sign:
	$(Q)$(MAKE) -f $(srctree)/scripts/Makefile.modsign
endif

else # CONFIG_MODULES

# Modules not configured
# ---------------------------------------------------------------------------

modules modules_install: FORCE
	@echo >&2
	@echo >&2 "The present kernel configuration has modules disabled."
	@echo >&2 "Type 'make config' and enable loadable module support."
	@echo >&2 "Then build a kernel with module support enabled."
	@echo >&2
	@exit 1

endif # CONFIG_MODULES

###
# Cleaning is done on three levels.
# make clean     Delete most generated files
#                Leave enough to build external modules
# make mrproper  Delete the current configuration, and all generated files
# make distclean Remove editor backup files, patch leftover files and the like

# Directories & files removed with 'make clean'
CLEAN_DIRS  += $(MODVERDIR)

# Directories & files removed with 'make mrproper'
MRPROPER_DIRS  += include/config usr/include include/generated          \
                  arch/*/include/generated
MRPROPER_FILES += .config .config.old .version .old_version $(version_h) \
		  Module.symvers tags TAGS cscope* GPATH GTAGS GRTAGS GSYMS \
		  signing_key.priv signing_key.x509 x509.genkey		\
		  extra_certificates signing_key.x509.keyid		\
		  signing_key.x509.signer

# clean - Delete most, but leave enough to build external modules
#
clean: rm-dirs  := $(CLEAN_DIRS)
clean: rm-files := $(CLEAN_FILES)
clean-dirs      := $(addprefix _clean_, . $(vmlinux-alldirs) Documentation samples)

PHONY += $(clean-dirs) clean archclean vmlinuxclean
$(clean-dirs):
	$(Q)$(MAKE) $(clean)=$(patsubst _clean_%,%,$@)

vmlinuxclean:
	$(Q)$(CONFIG_SHELL) $(srctree)/scripts/link-vmlinux.sh clean

clean: archclean vmlinuxclean

# mrproper - Delete all generated files, including .config
#
mrproper: rm-dirs  := $(wildcard $(MRPROPER_DIRS))
mrproper: rm-files := $(wildcard $(MRPROPER_FILES))
mrproper-dirs      := $(addprefix _mrproper_,Documentation/DocBook scripts)

PHONY += $(mrproper-dirs) mrproper archmrproper
$(mrproper-dirs):
	$(Q)$(MAKE) $(clean)=$(patsubst _mrproper_%,%,$@)

mrproper: clean archmrproper $(mrproper-dirs)
	$(call cmd,rmdirs)
	$(call cmd,rmfiles)

# distclean
#
PHONY += distclean

distclean: mrproper
	@find $(srctree) $(RCS_FIND_IGNORE) \
		\( -name '*.orig' -o -name '*.rej' -o -name '*~' \
		-o -name '*.bak' -o -name '#*#' -o -name '.*.orig' \
		-o -name '.*.rej' \
		-o -name '*%' -o -name '.*.cmd' -o -name 'core' \) \
		-type f -print | xargs rm -f


# Packaging of the kernel to various formats
# ---------------------------------------------------------------------------
# rpm target kept for backward compatibility
package-dir	:= $(srctree)/scripts/package

%src-pkg: FORCE
	$(Q)$(MAKE) $(build)=$(package-dir) $@
%pkg: include/config/kernel.release FORCE
	$(Q)$(MAKE) $(build)=$(package-dir) $@
rpm: include/config/kernel.release FORCE
	$(Q)$(MAKE) $(build)=$(package-dir) $@


# Brief documentation of the typical targets used
# ---------------------------------------------------------------------------

boards := $(wildcard $(srctree)/arch/$(SRCARCH)/configs/*_defconfig)
boards := $(notdir $(boards))
board-dirs := $(dir $(wildcard $(srctree)/arch/$(SRCARCH)/configs/*/*_defconfig))
board-dirs := $(sort $(notdir $(board-dirs:/=)))

help:
	@echo  'Cleaning targets:'
	@echo  '  clean		  - Remove most generated files but keep the config and'
	@echo  '                    enough build support to build external modules'
	@echo  '  mrproper	  - Remove all generated files + config + various backup files'
	@echo  '  distclean	  - mrproper + remove editor backup and patch files'
	@echo  ''
	@echo  'Configuration targets:'
	@$(MAKE) -f $(srctree)/scripts/kconfig/Makefile help
	@echo  ''
	@echo  'Other generic targets:'
	@echo  '  all		  - Build all targets marked with [*]'
	@echo  '* vmlinux	  - Build the bare kernel'
	@echo  '* modules	  - Build all modules'
	@echo  '  modules_install - Install all modules to INSTALL_MOD_PATH (default: /)'
	@echo  '  firmware_install- Install all firmware to INSTALL_FW_PATH'
	@echo  '                    (default: $$(INSTALL_MOD_PATH)/lib/firmware)'
	@echo  '  dir/            - Build all files in dir and below'
	@echo  '  dir/file.[oisS] - Build specified target only'
	@echo  '  dir/file.lst    - Build specified mixed source/assembly target only'
	@echo  '                    (requires a recent binutils and recent build (System.map))'
	@echo  '  dir/file.ko     - Build module including final link'
	@echo  '  modules_prepare - Set up for building external modules'
	@echo  '  tags/TAGS	  - Generate tags file for editors'
	@echo  '  cscope	  - Generate cscope index'
	@echo  '  gtags           - Generate GNU GLOBAL index'
	@echo  '  kernelrelease	  - Output the release version string'
	@echo  '  kernelversion	  - Output the version stored in Makefile'
	@echo  '  image_name	  - Output the image name'
	@echo  '  headers_install - Install sanitised kernel headers to INSTALL_HDR_PATH'; \
	 echo  '                    (default: $(INSTALL_HDR_PATH))'; \
	 echo  ''
	@echo  'Static analysers'
	@echo  '  checkstack      - Generate a list of stack hogs'
	@echo  '  namespacecheck  - Name space analysis on compiled kernel'
	@echo  '  versioncheck    - Sanity check on version.h usage'
	@echo  '  includecheck    - Check for duplicate included header files'
	@echo  '  export_report   - List the usages of all exported symbols'
	@echo  '  headers_check   - Sanity check on exported headers'
	@echo  '  headerdep       - Detect inclusion cycles in headers'
	@$(MAKE) -f $(srctree)/scripts/Makefile.help checker-help
	@echo  ''
	@echo  'Kernel packaging:'
	@$(MAKE) $(build)=$(package-dir) help
	@echo  ''
	@echo  'Documentation targets:'
	@$(MAKE) -f $(srctree)/Documentation/DocBook/Makefile dochelp
	@echo  ''
	@echo  'Architecture specific targets ($(SRCARCH)):'
	@$(if $(archhelp),$(archhelp),\
		echo '  No architecture specific help defined for $(SRCARCH)')
	@echo  ''
	@$(if $(boards), \
		$(foreach b, $(boards), \
		printf "  %-24s - Build for %s\\n" $(b) $(subst _defconfig,,$(b));) \
		echo '')
	@$(if $(board-dirs), \
		$(foreach b, $(board-dirs), \
		printf "  %-16s - Show %s-specific targets\\n" help-$(b) $(b);) \
		printf "  %-16s - Show all of the above\\n" help-boards; \
		echo '')

	@echo  '  make V=0|1 [targets] 0 => quiet build (default), 1 => verbose build'
	@echo  '  make V=2   [targets] 2 => give reason for rebuild of target'
	@echo  '  make O=dir [targets] Locate all output files in "dir", including .config'
	@echo  '  make C=1   [targets] Check all c source with $$CHECK (sparse by default)'
	@echo  '  make C=2   [targets] Force check of all c source with $$CHECK'
	@echo  '  make RECORDMCOUNT_WARN=1 [targets] Warn about ignored mcount sections'
	@echo  '  make W=n   [targets] Enable extra gcc checks, n=1,2,3 where'
	@echo  '		1: warnings which may be relevant and do not occur too often'
	@echo  '		2: warnings which occur quite often but may still be relevant'
	@echo  '		3: more obscure warnings, can most likely be ignored'
	@echo  '		Multiple levels can be combined with W=12 or W=123'
	@echo  ''
	@echo  'Execute "make" or "make all" to build all targets marked with [*] '
	@echo  'For further info see the ./README file'


help-board-dirs := $(addprefix help-,$(board-dirs))

help-boards: $(help-board-dirs)

boards-per-dir = $(notdir $(wildcard $(srctree)/arch/$(SRCARCH)/configs/$*/*_defconfig))

$(help-board-dirs): help-%:
	@echo  'Architecture specific targets ($(SRCARCH) $*):'
	@$(if $(boards-per-dir), \
		$(foreach b, $(boards-per-dir), \
		printf "  %-24s - Build for %s\\n" $*/$(b) $(subst _defconfig,,$(b));) \
		echo '')


# Documentation targets
# ---------------------------------------------------------------------------
%docs: scripts_basic FORCE
	$(Q)$(MAKE) $(build)=scripts build_docproc
	$(Q)$(MAKE) $(build)=Documentation/DocBook $@

else # KBUILD_EXTMOD

###
# External module support.
# When building external modules the kernel used as basis is considered
# read-only, and no consistency checks are made and the make
# system is not used on the basis kernel. If updates are required
# in the basis kernel ordinary make commands (without M=...) must
# be used.
#
# The following are the only valid targets when building external
# modules.
# make M=dir clean     Delete all automatically generated files
# make M=dir modules   Make all modules in specified dir
# make M=dir	       Same as 'make M=dir modules'
# make M=dir modules_install
#                      Install the modules built in the module directory
#                      Assumes install directory is already created

# We are always building modules
KBUILD_MODULES := 1
PHONY += crmodverdir
crmodverdir:
	$(cmd_crmodverdir)

PHONY += $(objtree)/Module.symvers
$(objtree)/Module.symvers:
	@test -e $(objtree)/Module.symvers || ( \
	echo; \
	echo "  WARNING: Symbol version dump $(objtree)/Module.symvers"; \
	echo "           is missing; modules will have no dependencies and modversions."; \
	echo )

module-dirs := $(addprefix _module_,$(KBUILD_EXTMOD))
PHONY += $(module-dirs) modules
$(module-dirs): crmodverdir $(objtree)/Module.symvers
	$(Q)$(MAKE) $(build)=$(patsubst _module_%,%,$@)

modules: $(module-dirs)
	@$(kecho) '  Building modules, stage 2.';
	$(Q)$(MAKE) -f $(srctree)/scripts/Makefile.modpost

PHONY += modules_install
modules_install: _emodinst_ _emodinst_post

install-dir := $(if $(INSTALL_MOD_DIR),$(INSTALL_MOD_DIR),extra)
PHONY += _emodinst_
_emodinst_:
	$(Q)mkdir -p $(MODLIB)/$(install-dir)
	$(Q)$(MAKE) -f $(srctree)/scripts/Makefile.modinst

PHONY += _emodinst_post
_emodinst_post: _emodinst_
	$(call cmd,depmod)

clean-dirs := $(addprefix _clean_,$(KBUILD_EXTMOD))

PHONY += $(clean-dirs) clean
$(clean-dirs):
	$(Q)$(MAKE) $(clean)=$(patsubst _clean_%,%,$@)

clean:	rm-dirs := $(MODVERDIR)
clean: rm-files := $(KBUILD_EXTMOD)/Module.symvers

help:
	@echo  '  Building external modules.'
	@echo  '  Syntax: make -C path/to/kernel/src M=$$PWD target'
	@echo  ''
	@echo  '  modules         - default target, build the module(s)'
	@echo  '  modules_install - install the module'
	@echo  '  clean           - remove generated files in module directory only'
	@echo  ''

# Dummies...
PHONY += prepare scripts
prepare: ;
scripts: ;
endif # KBUILD_EXTMOD

clean: $(clean-dirs)
	$(call cmd,rmdirs)
	$(call cmd,rmfiles)
	@find $(if $(KBUILD_EXTMOD), $(KBUILD_EXTMOD), .) $(RCS_FIND_IGNORE) \
		\( -name '*.[oas]' -o -name '*.ko' -o -name '.*.cmd' \
		-o -name '*.ko.*' \
		-o -name '.*.d' -o -name '.*.tmp' -o -name '*.mod.c' \
		-o -name '*.symtypes' -o -name 'modules.order' \
		-o -name modules.builtin -o -name '.tmp_*.o.*' \
		-o -name '*.gcno' \) -type f -print | xargs rm -f

# Generate tags for editors
# ---------------------------------------------------------------------------
quiet_cmd_tags = GEN     $@
      cmd_tags = $(CONFIG_SHELL) $(srctree)/scripts/tags.sh $@

tags TAGS cscope gtags: FORCE
	$(call cmd,tags)

# Scripts to check various things for consistency
# ---------------------------------------------------------------------------

PHONY += includecheck versioncheck coccicheck namespacecheck export_report

includecheck:
	find $(srctree)/* $(RCS_FIND_IGNORE) \
		-name '*.[hcS]' -type f -print | sort \
		| xargs $(PERL) -w $(srctree)/scripts/checkincludes.pl

versioncheck:
	find $(srctree)/* $(RCS_FIND_IGNORE) \
		-name '*.[hcS]' -type f -print | sort \
		| xargs $(PERL) -w $(srctree)/scripts/checkversion.pl

coccicheck:
	$(Q)$(CONFIG_SHELL) $(srctree)/scripts/$@

namespacecheck:
	$(PERL) $(srctree)/scripts/namespace.pl

export_report:
	$(PERL) $(srctree)/scripts/export_report.pl

endif #ifeq ($(config-targets),1)
endif #ifeq ($(mixed-targets),1)

PHONY += checkstack kernelrelease kernelversion image_name

# UML needs a little special treatment here.  It wants to use the host
# toolchain, so needs $(SUBARCH) passed to checkstack.pl.  Everyone
# else wants $(ARCH), including people doing cross-builds, which means
# that $(SUBARCH) doesn't work here.
ifeq ($(ARCH), um)
CHECKSTACK_ARCH := $(SUBARCH)
else
CHECKSTACK_ARCH := $(ARCH)
endif
checkstack:
	$(OBJDUMP) -d vmlinux $$(find . -name '*.ko') | \
	$(PERL) $(src)/scripts/checkstack.pl $(CHECKSTACK_ARCH)

kernelrelease:
	@echo "$(KERNELVERSION)$$($(CONFIG_SHELL) $(srctree)/scripts/setlocalversion $(srctree))"

kernelversion:
	@echo $(KERNELVERSION)

image_name:
	@echo $(KBUILD_IMAGE)

# Clear a bunch of variables before executing the submake
tools/: FORCE
	$(Q)mkdir -p $(objtree)/tools
	$(Q)$(MAKE) LDFLAGS= MAKEFLAGS="$(filter --j% -j,$(MAKEFLAGS))" O=$(objtree) subdir=tools -C $(src)/tools/

tools/%: FORCE
	$(Q)mkdir -p $(objtree)/tools
	$(Q)$(MAKE) LDFLAGS= MAKEFLAGS="$(filter --j% -j,$(MAKEFLAGS))" O=$(objtree) subdir=tools -C $(src)/tools/ $*

# Single targets
# ---------------------------------------------------------------------------
# Single targets are compatible with:
# - build with mixed source and output
# - build with separate output dir 'make O=...'
# - external modules
#
#  target-dir => where to store outputfile
#  build-dir  => directory in kernel source tree to use

ifeq ($(KBUILD_EXTMOD),)
        build-dir  = $(patsubst %/,%,$(dir $@))
        target-dir = $(dir $@)
else
        zap-slash=$(filter-out .,$(patsubst %/,%,$(dir $@)))
        build-dir  = $(KBUILD_EXTMOD)$(if $(zap-slash),/$(zap-slash))
        target-dir = $(if $(KBUILD_EXTMOD),$(dir $<),$(dir $@))
endif

%.s: %.c prepare scripts FORCE
	$(Q)$(MAKE) $(build)=$(build-dir) $(target-dir)$(notdir $@)
%.i: %.c prepare scripts FORCE
	$(Q)$(MAKE) $(build)=$(build-dir) $(target-dir)$(notdir $@)
%.o: %.c prepare scripts FORCE
	$(Q)$(MAKE) $(build)=$(build-dir) $(target-dir)$(notdir $@)
%.lst: %.c prepare scripts FORCE
	$(Q)$(MAKE) $(build)=$(build-dir) $(target-dir)$(notdir $@)
%.s: %.S prepare scripts FORCE
	$(Q)$(MAKE) $(build)=$(build-dir) $(target-dir)$(notdir $@)
%.o: %.S prepare scripts FORCE
	$(Q)$(MAKE) $(build)=$(build-dir) $(target-dir)$(notdir $@)
%.symtypes: %.c prepare scripts FORCE
	$(Q)$(MAKE) $(build)=$(build-dir) $(target-dir)$(notdir $@)

# Modules
/: prepare scripts FORCE
	$(cmd_crmodverdir)
	$(Q)$(MAKE) KBUILD_MODULES=$(if $(CONFIG_MODULES),1) \
	$(build)=$(build-dir)
%/: prepare scripts FORCE
	$(cmd_crmodverdir)
	$(Q)$(MAKE) KBUILD_MODULES=$(if $(CONFIG_MODULES),1) \
	$(build)=$(build-dir)
%.ko: prepare scripts FORCE
	$(cmd_crmodverdir)
	$(Q)$(MAKE) KBUILD_MODULES=$(if $(CONFIG_MODULES),1)   \
	$(build)=$(build-dir) $(@:.ko=.o)
	$(Q)$(MAKE) -f $(srctree)/scripts/Makefile.modpost

# FIXME Should go into a make.lib or something 
# ===========================================================================

quiet_cmd_rmdirs = $(if $(wildcard $(rm-dirs)),CLEAN   $(wildcard $(rm-dirs)))
      cmd_rmdirs = rm -rf $(rm-dirs)

quiet_cmd_rmfiles = $(if $(wildcard $(rm-files)),CLEAN   $(wildcard $(rm-files)))
      cmd_rmfiles = rm -f $(rm-files)

# Run depmod only if we have System.map and depmod is executable
quiet_cmd_depmod = DEPMOD  $(KERNELRELEASE)
      cmd_depmod = $(CONFIG_SHELL) $(srctree)/scripts/depmod.sh $(DEPMOD) \
                   $(KERNELRELEASE) "$(patsubst y,_,$(CONFIG_HAVE_UNDERSCORE_SYMBOL_PREFIX))"

# Create temporary dir for module support files
# clean it up only when building all modules
cmd_crmodverdir = $(Q)mkdir -p $(MODVERDIR) \
                  $(if $(KBUILD_MODULES),; rm -f $(MODVERDIR)/*)

# read all saved command lines

targets := $(wildcard $(sort $(targets)))
cmd_files := $(wildcard .*.cmd $(foreach f,$(targets),$(dir $(f)).$(notdir $(f)).cmd))

ifneq ($(cmd_files),)
  $(cmd_files): ;	# Do not try to update included dependency files
  include $(cmd_files)
endif

# Shorthand for $(Q)$(MAKE) -f scripts/Makefile.clean obj=dir
# Usage:
# $(Q)$(MAKE) $(clean)=dir
clean := -f $(if $(KBUILD_SRC),$(srctree)/)scripts/Makefile.clean obj

endif	# skip-makefile

PHONY += FORCE
FORCE:

# Declare the contents of the .PHONY variable as phony.  We keep that
# information in a variable so we can use it in if_changed and friends.
.PHONY: $(PHONY)<|MERGE_RESOLUTION|>--- conflicted
+++ resolved
@@ -1,11 +1,7 @@
 VERSION = 3
 PATCHLEVEL = 13
 SUBLEVEL = 0
-<<<<<<< HEAD
-EXTRAVERSION = -rc2
-=======
 EXTRAVERSION = -rc4
->>>>>>> 319e2e3f
 NAME = One Giant Leap for Frogkind
 
 # *DOCUMENTATION*
