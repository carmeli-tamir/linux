--- conflicted
+++ resolved
@@ -65,12 +65,7 @@
 }
 early_param("efi", parse_efi_cmdline);
 
-<<<<<<< HEAD
 struct kobject *efi_kobj;
-static struct kobject *efivars_kobj;
-=======
-static struct kobject *efi_kobj;
->>>>>>> 93e3bce6
 
 /*
  * Let's not leave out systab information that snuck into
