/*
 * Copyright 2015 Advanced Micro Devices, Inc.
 *
 * Permission is hereby granted, free of charge, to any person obtaining a
 * copy of this software and associated documentation files (the "Software"),
 * to deal in the Software without restriction, including without limitation
 * the rights to use, copy, modify, merge, publish, distribute, sublicense,
 * and/or sell copies of the Software, and to permit persons to whom the
 * Software is furnished to do so, subject to the following conditions:
 *
 * The above copyright notice and this permission notice shall be included in
 * all copies or substantial portions of the Software.
 *
 * THE SOFTWARE IS PROVIDED "AS IS", WITHOUT WARRANTY OF ANY KIND, EXPRESS OR
 * IMPLIED, INCLUDING BUT NOT LIMITED TO THE WARRANTIES OF MERCHANTABILITY,
 * FITNESS FOR A PARTICULAR PURPOSE AND NONINFRINGEMENT.  IN NO EVENT SHALL
 * THE COPYRIGHT HOLDER(S) OR AUTHOR(S) BE LIABLE FOR ANY CLAIM, DAMAGES OR
 * OTHER LIABILITY, WHETHER IN AN ACTION OF CONTRACT, TORT OR OTHERWISE,
 * ARISING FROM, OUT OF OR IN CONNECTION WITH THE SOFTWARE OR THE USE OR
 * OTHER DEALINGS IN THE SOFTWARE.
 */

#ifndef __AMD_SHARED_H__
#define __AMD_SHARED_H__

#include <drm/amd_asic_type.h>

<<<<<<< HEAD
struct seq_file;
=======
>>>>>>> 661e50bc

#define AMD_MAX_USEC_TIMEOUT		200000  /* 200 ms */

/*
 * Chip flags
 */
enum amd_chip_flags {
	AMD_ASIC_MASK = 0x0000ffffUL,
	AMD_FLAGS_MASK  = 0xffff0000UL,
	AMD_IS_MOBILITY = 0x00010000UL,
	AMD_IS_APU      = 0x00020000UL,
	AMD_IS_PX       = 0x00040000UL,
	AMD_EXP_HW_SUPPORT = 0x00080000UL,
};

enum amd_ip_block_type {
	AMD_IP_BLOCK_TYPE_COMMON,
	AMD_IP_BLOCK_TYPE_GMC,
	AMD_IP_BLOCK_TYPE_IH,
	AMD_IP_BLOCK_TYPE_SMC,
	AMD_IP_BLOCK_TYPE_PSP,
	AMD_IP_BLOCK_TYPE_DCE,
	AMD_IP_BLOCK_TYPE_GFX,
	AMD_IP_BLOCK_TYPE_SDMA,
	AMD_IP_BLOCK_TYPE_UVD,
	AMD_IP_BLOCK_TYPE_VCE,
	AMD_IP_BLOCK_TYPE_ACP,
	AMD_IP_BLOCK_TYPE_VCN
};

enum amd_clockgating_state {
	AMD_CG_STATE_GATE = 0,
	AMD_CG_STATE_UNGATE,
};


enum amd_powergating_state {
	AMD_PG_STATE_GATE = 0,
	AMD_PG_STATE_UNGATE,
};


enum pp_clock_type {
	PP_SCLK,
	PP_MCLK,
	PP_PCIE,
};

/* CG flags */
#define AMD_CG_SUPPORT_GFX_MGCG			(1 << 0)
#define AMD_CG_SUPPORT_GFX_MGLS			(1 << 1)
#define AMD_CG_SUPPORT_GFX_CGCG			(1 << 2)
#define AMD_CG_SUPPORT_GFX_CGLS			(1 << 3)
#define AMD_CG_SUPPORT_GFX_CGTS			(1 << 4)
#define AMD_CG_SUPPORT_GFX_CGTS_LS		(1 << 5)
#define AMD_CG_SUPPORT_GFX_CP_LS		(1 << 6)
#define AMD_CG_SUPPORT_GFX_RLC_LS		(1 << 7)
#define AMD_CG_SUPPORT_MC_LS			(1 << 8)
#define AMD_CG_SUPPORT_MC_MGCG			(1 << 9)
#define AMD_CG_SUPPORT_SDMA_LS			(1 << 10)
#define AMD_CG_SUPPORT_SDMA_MGCG		(1 << 11)
#define AMD_CG_SUPPORT_BIF_LS			(1 << 12)
#define AMD_CG_SUPPORT_UVD_MGCG			(1 << 13)
#define AMD_CG_SUPPORT_VCE_MGCG			(1 << 14)
#define AMD_CG_SUPPORT_HDP_LS			(1 << 15)
#define AMD_CG_SUPPORT_HDP_MGCG			(1 << 16)
#define AMD_CG_SUPPORT_ROM_MGCG			(1 << 17)
#define AMD_CG_SUPPORT_DRM_LS			(1 << 18)
#define AMD_CG_SUPPORT_BIF_MGCG			(1 << 19)
#define AMD_CG_SUPPORT_GFX_3D_CGCG		(1 << 20)
#define AMD_CG_SUPPORT_GFX_3D_CGLS		(1 << 21)
#define AMD_CG_SUPPORT_DRM_MGCG			(1 << 22)
#define AMD_CG_SUPPORT_DF_MGCG			(1 << 23)

/* PG flags */
#define AMD_PG_SUPPORT_GFX_PG			(1 << 0)
#define AMD_PG_SUPPORT_GFX_SMG			(1 << 1)
#define AMD_PG_SUPPORT_GFX_DMG			(1 << 2)
#define AMD_PG_SUPPORT_UVD			(1 << 3)
#define AMD_PG_SUPPORT_VCE			(1 << 4)
#define AMD_PG_SUPPORT_CP			(1 << 5)
#define AMD_PG_SUPPORT_GDS			(1 << 6)
#define AMD_PG_SUPPORT_RLC_SMU_HS		(1 << 7)
#define AMD_PG_SUPPORT_SDMA			(1 << 8)
#define AMD_PG_SUPPORT_ACP			(1 << 9)
#define AMD_PG_SUPPORT_SAMU			(1 << 10)
#define AMD_PG_SUPPORT_GFX_QUICK_MG		(1 << 11)
#define AMD_PG_SUPPORT_GFX_PIPELINE		(1 << 12)
#define AMD_PG_SUPPORT_MMHUB			(1 << 13)

struct amd_ip_funcs {
	/* Name of IP block */
	char *name;
	/* sets up early driver state (pre sw_init), does not configure hw - Optional */
	int (*early_init)(void *handle);
	/* sets up late driver/hw state (post hw_init) - Optional */
	int (*late_init)(void *handle);
	/* sets up driver state, does not configure hw */
	int (*sw_init)(void *handle);
	/* tears down driver state, does not configure hw */
	int (*sw_fini)(void *handle);
	/* sets up the hw state */
	int (*hw_init)(void *handle);
	/* tears down the hw state */
	int (*hw_fini)(void *handle);
	void (*late_fini)(void *handle);
	/* handles IP specific hw/sw changes for suspend */
	int (*suspend)(void *handle);
	/* handles IP specific hw/sw changes for resume */
	int (*resume)(void *handle);
	/* returns current IP block idle status */
	bool (*is_idle)(void *handle);
	/* poll for idle */
	int (*wait_for_idle)(void *handle);
	/* check soft reset the IP block */
	bool (*check_soft_reset)(void *handle);
	/* pre soft reset the IP block */
	int (*pre_soft_reset)(void *handle);
	/* soft reset the IP block */
	int (*soft_reset)(void *handle);
	/* post soft reset the IP block */
	int (*post_soft_reset)(void *handle);
	/* enable/disable cg for the IP block */
	int (*set_clockgating_state)(void *handle,
				     enum amd_clockgating_state state);
	/* enable/disable pg for the IP block */
	int (*set_powergating_state)(void *handle,
				     enum amd_powergating_state state);
	/* get current clockgating status */
	void (*get_clockgating_state)(void *handle, u32 *flags);
};


<<<<<<< HEAD
enum amd_pp_task;
enum amd_pp_clock_type;
struct pp_states_info;
struct amd_pp_simple_clock_info;
struct amd_pp_display_configuration;
struct amd_pp_clock_info;
struct pp_display_clock_request;
struct pp_wm_sets_with_clock_ranges_soc15;
struct pp_clock_levels_with_voltage;
struct pp_clock_levels_with_latency;
struct amd_pp_clocks;

struct amd_pm_funcs {
/* export for dpm on ci and si */
	int (*pre_set_power_state)(void *handle);
	int (*set_power_state)(void *handle);
	void (*post_set_power_state)(void *handle);
	void (*display_configuration_changed)(void *handle);
	void (*print_power_state)(void *handle, void *ps);
	bool (*vblank_too_short)(void *handle);
	void (*enable_bapm)(void *handle, bool enable);
	int (*check_state_equal)(void *handle,
				void  *cps,
				void  *rps,
				bool  *equal);
/* export for sysfs */
	int (*get_temperature)(void *handle);
	void (*set_fan_control_mode)(void *handle, u32 mode);
	u32 (*get_fan_control_mode)(void *handle);
	int (*set_fan_speed_percent)(void *handle, u32 speed);
	int (*get_fan_speed_percent)(void *handle, u32 *speed);
	int (*force_clock_level)(void *handle, enum pp_clock_type type, uint32_t mask);
	int (*print_clock_levels)(void *handle, enum pp_clock_type type, char *buf);
	int (*force_performance_level)(void *handle, enum amd_dpm_forced_level level);
	int (*get_sclk_od)(void *handle);
	int (*set_sclk_od)(void *handle, uint32_t value);
	int (*get_mclk_od)(void *handle);
	int (*set_mclk_od)(void *handle, uint32_t value);
	int (*read_sensor)(void *handle, int idx, void *value, int *size);
	enum amd_dpm_forced_level (*get_performance_level)(void *handle);
	enum amd_pm_state_type (*get_current_power_state)(void *handle);
	int (*get_fan_speed_rpm)(void *handle, uint32_t *rpm);
	int (*get_pp_num_states)(void *handle, struct pp_states_info *data);
	int (*get_pp_table)(void *handle, char **table);
	int (*set_pp_table)(void *handle, const char *buf, size_t size);
	void (*debugfs_print_current_performance_level)(void *handle, struct seq_file *m);

	int (*reset_power_profile_state)(void *handle,
			struct amd_pp_profile *request);
	int (*get_power_profile_state)(void *handle,
			struct amd_pp_profile *query);
	int (*set_power_profile_state)(void *handle,
			struct amd_pp_profile *request);
	int (*switch_power_profile)(void *handle,
			enum amd_pp_profile_type type);
/* export to amdgpu */
	void (*powergate_uvd)(void *handle, bool gate);
	void (*powergate_vce)(void *handle, bool gate);
	struct amd_vce_state* (*get_vce_clock_state)(void *handle, u32 idx);
	int (*dispatch_tasks)(void *handle, enum amd_pp_task task_id,
				   void *input, void *output);
	int (*load_firmware)(void *handle);
	int (*wait_for_fw_loading_complete)(void *handle);
	int (*set_clockgating_by_smu)(void *handle, uint32_t msg_id);
/* export to DC */
	u32 (*get_sclk)(void *handle, bool low);
	u32 (*get_mclk)(void *handle, bool low);
	int (*display_configuration_change)(void *handle,
		const struct amd_pp_display_configuration *input);
	int (*get_display_power_level)(void *handle,
		struct amd_pp_simple_clock_info *output);
	int (*get_current_clocks)(void *handle,
		struct amd_pp_clock_info *clocks);
	int (*get_clock_by_type)(void *handle,
		enum amd_pp_clock_type type,
		struct amd_pp_clocks *clocks);
	int (*get_clock_by_type_with_latency)(void *handle,
		enum amd_pp_clock_type type,
		struct pp_clock_levels_with_latency *clocks);
	int (*get_clock_by_type_with_voltage)(void *handle,
		enum amd_pp_clock_type type,
		struct pp_clock_levels_with_voltage *clocks);
	int (*set_watermarks_for_clocks_ranges)(void *handle,
		struct pp_wm_sets_with_clock_ranges_soc15 *wm_with_clock_ranges);
	int (*display_clock_voltage_request)(void *handle,
		struct pp_display_clock_request *clock);
	int (*get_display_mode_validation_clocks)(void *handle,
		struct amd_pp_simple_clock_info *clocks);
};


=======
>>>>>>> 661e50bc
#endif /* __AMD_SHARED_H__ */<|MERGE_RESOLUTION|>--- conflicted
+++ resolved
@@ -25,10 +25,6 @@
 
 #include <drm/amd_asic_type.h>
 
-<<<<<<< HEAD
-struct seq_file;
-=======
->>>>>>> 661e50bc
 
 #define AMD_MAX_USEC_TIMEOUT		200000  /* 200 ms */
 
@@ -70,12 +66,6 @@
 	AMD_PG_STATE_UNGATE,
 };
 
-
-enum pp_clock_type {
-	PP_SCLK,
-	PP_MCLK,
-	PP_PCIE,
-};
 
 /* CG flags */
 #define AMD_CG_SUPPORT_GFX_MGCG			(1 << 0)
@@ -162,98 +152,4 @@
 };
 
 
-<<<<<<< HEAD
-enum amd_pp_task;
-enum amd_pp_clock_type;
-struct pp_states_info;
-struct amd_pp_simple_clock_info;
-struct amd_pp_display_configuration;
-struct amd_pp_clock_info;
-struct pp_display_clock_request;
-struct pp_wm_sets_with_clock_ranges_soc15;
-struct pp_clock_levels_with_voltage;
-struct pp_clock_levels_with_latency;
-struct amd_pp_clocks;
-
-struct amd_pm_funcs {
-/* export for dpm on ci and si */
-	int (*pre_set_power_state)(void *handle);
-	int (*set_power_state)(void *handle);
-	void (*post_set_power_state)(void *handle);
-	void (*display_configuration_changed)(void *handle);
-	void (*print_power_state)(void *handle, void *ps);
-	bool (*vblank_too_short)(void *handle);
-	void (*enable_bapm)(void *handle, bool enable);
-	int (*check_state_equal)(void *handle,
-				void  *cps,
-				void  *rps,
-				bool  *equal);
-/* export for sysfs */
-	int (*get_temperature)(void *handle);
-	void (*set_fan_control_mode)(void *handle, u32 mode);
-	u32 (*get_fan_control_mode)(void *handle);
-	int (*set_fan_speed_percent)(void *handle, u32 speed);
-	int (*get_fan_speed_percent)(void *handle, u32 *speed);
-	int (*force_clock_level)(void *handle, enum pp_clock_type type, uint32_t mask);
-	int (*print_clock_levels)(void *handle, enum pp_clock_type type, char *buf);
-	int (*force_performance_level)(void *handle, enum amd_dpm_forced_level level);
-	int (*get_sclk_od)(void *handle);
-	int (*set_sclk_od)(void *handle, uint32_t value);
-	int (*get_mclk_od)(void *handle);
-	int (*set_mclk_od)(void *handle, uint32_t value);
-	int (*read_sensor)(void *handle, int idx, void *value, int *size);
-	enum amd_dpm_forced_level (*get_performance_level)(void *handle);
-	enum amd_pm_state_type (*get_current_power_state)(void *handle);
-	int (*get_fan_speed_rpm)(void *handle, uint32_t *rpm);
-	int (*get_pp_num_states)(void *handle, struct pp_states_info *data);
-	int (*get_pp_table)(void *handle, char **table);
-	int (*set_pp_table)(void *handle, const char *buf, size_t size);
-	void (*debugfs_print_current_performance_level)(void *handle, struct seq_file *m);
-
-	int (*reset_power_profile_state)(void *handle,
-			struct amd_pp_profile *request);
-	int (*get_power_profile_state)(void *handle,
-			struct amd_pp_profile *query);
-	int (*set_power_profile_state)(void *handle,
-			struct amd_pp_profile *request);
-	int (*switch_power_profile)(void *handle,
-			enum amd_pp_profile_type type);
-/* export to amdgpu */
-	void (*powergate_uvd)(void *handle, bool gate);
-	void (*powergate_vce)(void *handle, bool gate);
-	struct amd_vce_state* (*get_vce_clock_state)(void *handle, u32 idx);
-	int (*dispatch_tasks)(void *handle, enum amd_pp_task task_id,
-				   void *input, void *output);
-	int (*load_firmware)(void *handle);
-	int (*wait_for_fw_loading_complete)(void *handle);
-	int (*set_clockgating_by_smu)(void *handle, uint32_t msg_id);
-/* export to DC */
-	u32 (*get_sclk)(void *handle, bool low);
-	u32 (*get_mclk)(void *handle, bool low);
-	int (*display_configuration_change)(void *handle,
-		const struct amd_pp_display_configuration *input);
-	int (*get_display_power_level)(void *handle,
-		struct amd_pp_simple_clock_info *output);
-	int (*get_current_clocks)(void *handle,
-		struct amd_pp_clock_info *clocks);
-	int (*get_clock_by_type)(void *handle,
-		enum amd_pp_clock_type type,
-		struct amd_pp_clocks *clocks);
-	int (*get_clock_by_type_with_latency)(void *handle,
-		enum amd_pp_clock_type type,
-		struct pp_clock_levels_with_latency *clocks);
-	int (*get_clock_by_type_with_voltage)(void *handle,
-		enum amd_pp_clock_type type,
-		struct pp_clock_levels_with_voltage *clocks);
-	int (*set_watermarks_for_clocks_ranges)(void *handle,
-		struct pp_wm_sets_with_clock_ranges_soc15 *wm_with_clock_ranges);
-	int (*display_clock_voltage_request)(void *handle,
-		struct pp_display_clock_request *clock);
-	int (*get_display_mode_validation_clocks)(void *handle,
-		struct amd_pp_simple_clock_info *clocks);
-};
-
-
-=======
->>>>>>> 661e50bc
 #endif /* __AMD_SHARED_H__ */