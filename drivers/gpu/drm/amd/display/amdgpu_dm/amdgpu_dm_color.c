/*
 * Copyright 2018 Advanced Micro Devices, Inc.
 *
 * Permission is hereby granted, free of charge, to any person obtaining a
 * copy of this software and associated documentation files (the "Software"),
 * to deal in the Software without restriction, including without limitation
 * the rights to use, copy, modify, merge, publish, distribute, sublicense,
 * and/or sell copies of the Software, and to permit persons to whom the
 * Software is furnished to do so, subject to the following conditions:
 *
 * The above copyright notice and this permission notice shall be included in
 * all copies or substantial portions of the Software.
 *
 * THE SOFTWARE IS PROVIDED "AS IS", WITHOUT WARRANTY OF ANY KIND, EXPRESS OR
 * IMPLIED, INCLUDING BUT NOT LIMITED TO THE WARRANTIES OF MERCHANTABILITY,
 * FITNESS FOR A PARTICULAR PURPOSE AND NONINFRINGEMENT.  IN NO EVENT SHALL
 * THE COPYRIGHT HOLDER(S) OR AUTHOR(S) BE LIABLE FOR ANY CLAIM, DAMAGES OR
 * OTHER LIABILITY, WHETHER IN AN ACTION OF CONTRACT, TORT OR OTHERWISE,
 * ARISING FROM, OUT OF OR IN CONNECTION WITH THE SOFTWARE OR THE USE OR
 * OTHER DEALINGS IN THE SOFTWARE.
 *
 * Authors: AMD
 *
 */
#include "amdgpu.h"
#include "amdgpu_mode.h"
#include "amdgpu_dm.h"
#include "dc.h"
#include "modules/color/color_gamma.h"

#define MAX_DRM_LUT_VALUE 0xFFFF

/*
 * Initialize the color module.
 *
 * We're not using the full color module, only certain components.
 * Only call setup functions for components that we need.
 */
void amdgpu_dm_init_color_mod(void)
{
	setup_x_points_distribution();
}


/*
 * Return true if the given lut is a linear mapping of values, i.e. it acts
 * like a bypass LUT.
 *
 * It is considered linear if the lut represents:
 * f(a) = (0xFF00/MAX_COLOR_LUT_ENTRIES-1)a; for integer a in
 *                                           [0, MAX_COLOR_LUT_ENTRIES)
 */
static bool __is_lut_linear(struct drm_color_lut *lut, uint32_t size)
{
	int i;
	uint32_t expected;
	int delta;

	for (i = 0; i < size; i++) {
		/* All color values should equal */
		if ((lut[i].red != lut[i].green) || (lut[i].green != lut[i].blue))
			return false;

		expected = i * MAX_DRM_LUT_VALUE / (size-1);

		/* Allow a +/-1 error. */
		delta = lut[i].red - expected;
		if (delta < -1 || 1 < delta)
			return false;
	}
	return true;
}

/**
 * Convert the drm_color_lut to dc_gamma. The conversion depends on the size
 * of the lut - whether or not it's legacy.
 */
static void __drm_lut_to_dc_gamma(struct drm_color_lut *lut,
				  struct dc_gamma *gamma,
				  bool is_legacy)
{
	uint32_t r, g, b;
	int i;

	if (is_legacy) {
		for (i = 0; i < MAX_COLOR_LEGACY_LUT_ENTRIES; i++) {
			r = drm_color_lut_extract(lut[i].red, 16);
			g = drm_color_lut_extract(lut[i].green, 16);
			b = drm_color_lut_extract(lut[i].blue, 16);

			gamma->entries.red[i] = dc_fixpt_from_int(r);
			gamma->entries.green[i] = dc_fixpt_from_int(g);
			gamma->entries.blue[i] = dc_fixpt_from_int(b);
		}
		return;
	}

	/* else */
	for (i = 0; i < MAX_COLOR_LUT_ENTRIES; i++) {
		r = drm_color_lut_extract(lut[i].red, 16);
		g = drm_color_lut_extract(lut[i].green, 16);
		b = drm_color_lut_extract(lut[i].blue, 16);

		gamma->entries.red[i] = dc_fixpt_from_fraction(r, MAX_DRM_LUT_VALUE);
		gamma->entries.green[i] = dc_fixpt_from_fraction(g, MAX_DRM_LUT_VALUE);
		gamma->entries.blue[i] = dc_fixpt_from_fraction(b, MAX_DRM_LUT_VALUE);
	}
}

/**
 * amdgpu_dm_set_regamma_lut: Set regamma lut for the given CRTC.
 * @crtc: amdgpu_dm crtc state
 *
 * Update the underlying dc_stream_state's output transfer function (OTF) in
 * preparation for hardware commit. If no lut is specified by user, we default
 * to SRGB.
 *
 * RETURNS:
 * 0 on success, -ENOMEM if memory cannot be allocated to calculate the OTF.
 */
int amdgpu_dm_set_regamma_lut(struct dm_crtc_state *crtc)
{
	struct drm_property_blob *blob = crtc->base.gamma_lut;
	struct dc_stream_state *stream = crtc->stream;
	struct amdgpu_device *adev = (struct amdgpu_device *)
		crtc->base.state->dev->dev_private;
	struct drm_color_lut *lut;
	uint32_t lut_size;
	struct dc_gamma *gamma = NULL;
	enum dc_transfer_func_type old_type = stream->out_transfer_func->type;

	bool ret;

	if (!blob && adev->asic_type <= CHIP_RAVEN) {
		/* By default, use the SRGB predefined curve.*/
		stream->out_transfer_func->type = TF_TYPE_PREDEFINED;
		stream->out_transfer_func->tf = TRANSFER_FUNCTION_SRGB;
		return 0;
	}

	if (blob) {
		lut = (struct drm_color_lut *)blob->data;
		lut_size = blob->length / sizeof(struct drm_color_lut);

		gamma = dc_create_gamma();
		if (!gamma)
			return -ENOMEM;

		gamma->num_entries = lut_size;
		if (gamma->num_entries == MAX_COLOR_LEGACY_LUT_ENTRIES)
			gamma->type = GAMMA_RGB_256;
		else if (gamma->num_entries == MAX_COLOR_LUT_ENTRIES)
			gamma->type = GAMMA_CS_TFM_1D;
		else {
			/* Invalid lut size */
			dc_gamma_release(&gamma);
			return -EINVAL;
		}

		/* Convert drm_lut into dc_gamma */
		__drm_lut_to_dc_gamma(lut, gamma, gamma->type == GAMMA_RGB_256);
	}

	/* predefined gamma ROM only exist for RAVEN and pre-RAVEN ASIC,
	 * set canRomBeUsed accordingly
	 */
	stream->out_transfer_func->type = TF_TYPE_DISTRIBUTED_POINTS;
	ret = mod_color_calculate_regamma_params(stream->out_transfer_func,
<<<<<<< HEAD
						 gamma, true, adev->asic_type <= CHIP_RAVEN, NULL);
	dc_gamma_release(&gamma);
=======
			gamma, true, adev->asic_type <= CHIP_RAVEN, NULL);

	if (gamma)
		dc_gamma_release(&gamma);

>>>>>>> 0ecfebd2
	if (!ret) {
		stream->out_transfer_func->type = old_type;
		DRM_ERROR("Out of memory when calculating regamma params\n");
		return -ENOMEM;
	}

	return 0;
}

/**
 * amdgpu_dm_set_ctm: Set the color transform matrix for the given CRTC.
 * @crtc: amdgpu_dm crtc state
 *
 * Update the underlying dc_stream_state's gamut remap matrix in preparation
 * for hardware commit. If no matrix is specified by user, gamut remap will be
 * disabled.
 */
void amdgpu_dm_set_ctm(struct dm_crtc_state *crtc)
{

	struct drm_property_blob *blob = crtc->base.ctm;
	struct dc_stream_state *stream = crtc->stream;
	struct drm_color_ctm *ctm;
	int64_t val;
	int i;

	if (!blob) {
		stream->gamut_remap_matrix.enable_remap = false;
		return;
	}

	stream->gamut_remap_matrix.enable_remap = true;
	ctm = (struct drm_color_ctm *)blob->data;
	/*
	 * DRM gives a 3x3 matrix, but DC wants 3x4. Assuming we're operating
	 * with homogeneous coordinates, augment the matrix with 0's.
	 *
	 * The format provided is S31.32, using signed-magnitude representation.
	 * Our fixed31_32 is also S31.32, but is using 2's complement. We have
	 * to convert from signed-magnitude to 2's complement.
	 */
	for (i = 0; i < 12; i++) {
		/* Skip 4th element */
		if (i % 4 == 3) {
			stream->gamut_remap_matrix.matrix[i] = dc_fixpt_zero;
			continue;
		}

		/* gamut_remap_matrix[i] = ctm[i - floor(i/4)] */
		val = ctm->matrix[i - (i/4)];
		/* If negative, convert to 2's complement. */
		if (val & (1ULL << 63))
			val = -(val & ~(1ULL << 63));

		stream->gamut_remap_matrix.matrix[i].value = val;
	}
}


/**
 * amdgpu_dm_set_degamma_lut: Set degamma lut for the given CRTC.
 * @crtc: amdgpu_dm crtc state
 *
 * Update the underlying dc_stream_state's input transfer function (ITF) in
 * preparation for hardware commit. If no lut is specified by user, we default
 * to SRGB degamma.
 *
 * We support degamma bypass, predefined SRGB, and custom degamma
 *
 * RETURNS:
 * 0 on success
 * -EINVAL if crtc_state has a degamma_lut of invalid size
 * -ENOMEM if gamma allocation fails
 */
int amdgpu_dm_set_degamma_lut(struct drm_crtc_state *crtc_state,
			      struct dc_plane_state *dc_plane_state)
{
	struct drm_property_blob *blob = crtc_state->degamma_lut;
	struct drm_color_lut *lut;
	uint32_t lut_size;
	struct dc_gamma *gamma;
	bool ret;

	if (!blob) {
		/* Default to SRGB */
		dc_plane_state->in_transfer_func->type = TF_TYPE_PREDEFINED;
		dc_plane_state->in_transfer_func->tf = TRANSFER_FUNCTION_SRGB;
		return 0;
	}

	lut = (struct drm_color_lut *)blob->data;
	if (__is_lut_linear(lut, MAX_COLOR_LUT_ENTRIES)) {
		dc_plane_state->in_transfer_func->type = TF_TYPE_BYPASS;
		dc_plane_state->in_transfer_func->tf = TRANSFER_FUNCTION_LINEAR;
		return 0;
	}

	gamma = dc_create_gamma();
	if (!gamma)
		return -ENOMEM;

	lut_size = blob->length / sizeof(struct drm_color_lut);
	gamma->num_entries = lut_size;
	if (gamma->num_entries == MAX_COLOR_LUT_ENTRIES)
		gamma->type = GAMMA_CUSTOM;
	else {
		dc_gamma_release(&gamma);
		return -EINVAL;
	}

	__drm_lut_to_dc_gamma(lut, gamma, false);

	dc_plane_state->in_transfer_func->type = TF_TYPE_DISTRIBUTED_POINTS;
	ret = mod_color_calculate_degamma_params(dc_plane_state->in_transfer_func, gamma, true);
	dc_gamma_release(&gamma);
	if (!ret) {
		dc_plane_state->in_transfer_func->type = TF_TYPE_BYPASS;
		DRM_ERROR("Out of memory when calculating degamma params\n");
		return -ENOMEM;
	}

	return 0;
}
<|MERGE_RESOLUTION|>--- conflicted
+++ resolved
@@ -166,16 +166,11 @@
 	 */
 	stream->out_transfer_func->type = TF_TYPE_DISTRIBUTED_POINTS;
 	ret = mod_color_calculate_regamma_params(stream->out_transfer_func,
-<<<<<<< HEAD
-						 gamma, true, adev->asic_type <= CHIP_RAVEN, NULL);
-	dc_gamma_release(&gamma);
-=======
 			gamma, true, adev->asic_type <= CHIP_RAVEN, NULL);
 
 	if (gamma)
 		dc_gamma_release(&gamma);
 
->>>>>>> 0ecfebd2
 	if (!ret) {
 		stream->out_transfer_func->type = old_type;
 		DRM_ERROR("Out of memory when calculating regamma params\n");
