/*
* Copyright 2016 Advanced Micro Devices, Inc.
 *
 * Permission is hereby granted, free of charge, to any person obtaining a
 * copy of this software and associated documentation files (the "Software"),
 * to deal in the Software without restriction, including without limitation
 * the rights to use, copy, modify, merge, publish, distribute, sublicense,
 * and/or sell copies of the Software, and to permit persons to whom the
 * Software is furnished to do so, subject to the following conditions:
 *
 * The above copyright notice and this permission notice shall be included in
 * all copies or substantial portions of the Software.
 *
 * THE SOFTWARE IS PROVIDED "AS IS", WITHOUT WARRANTY OF ANY KIND, EXPRESS OR
 * IMPLIED, INCLUDING BUT NOT LIMITED TO THE WARRANTIES OF MERCHANTABILITY,
 * FITNESS FOR A PARTICULAR PURPOSE AND NONINFRINGEMENT.  IN NO EVENT SHALL
 * THE COPYRIGHT HOLDER(S) OR AUTHOR(S) BE LIABLE FOR ANY CLAIM, DAMAGES OR
 * OTHER LIABILITY, WHETHER IN AN ACTION OF CONTRACT, TORT OR OTHERWISE,
 * ARISING FROM, OUT OF OR IN CONNECTION WITH THE SOFTWARE OR THE USE OR
 * OTHER DEALINGS IN THE SOFTWARE.
 *
 * Authors: AMD
 *
 */

#include <linux/slab.h>

#include "dm_services.h"
#include "dc.h"

#include "dcn20_init.h"

#include "resource.h"
#include "include/irq_service_interface.h"
#include "dcn20/dcn20_resource.h"

#include "dcn10/dcn10_hubp.h"
#include "dcn10/dcn10_ipp.h"
#include "dcn20_hubbub.h"
#include "dcn20_mpc.h"
#include "dcn20_hubp.h"
#include "irq/dcn20/irq_service_dcn20.h"
#include "dcn20_dpp.h"
#include "dcn20_optc.h"
#include "dcn20_hwseq.h"
#include "dce110/dce110_hw_sequencer.h"
#include "dcn10/dcn10_resource.h"
#include "dcn20_opp.h"

#include "dcn20_dsc.h"

#include "dcn20_link_encoder.h"
#include "dcn20_stream_encoder.h"
#include "dce/dce_clock_source.h"
#include "dce/dce_audio.h"
#include "dce/dce_hwseq.h"
#include "virtual/virtual_stream_encoder.h"
#include "dce110/dce110_resource.h"
#include "dml/display_mode_vba.h"
#include "dcn20_dccg.h"
#include "dcn20_vmid.h"
#include "dc_link_ddc.h"

#include "navi10_ip_offset.h"

#include "dcn/dcn_2_0_0_offset.h"
#include "dcn/dcn_2_0_0_sh_mask.h"

#include "nbio/nbio_2_3_offset.h"

#include "dcn20/dcn20_dwb.h"
#include "dcn20/dcn20_mmhubbub.h"

#include "mmhub/mmhub_2_0_0_offset.h"
#include "mmhub/mmhub_2_0_0_sh_mask.h"

#include "reg_helper.h"
#include "dce/dce_abm.h"
#include "dce/dce_dmcu.h"
#include "dce/dce_aux.h"
#include "dce/dce_i2c.h"
#include "vm_helper.h"

#include "amdgpu_socbb.h"

#define DC_LOGGER_INIT(logger)

struct _vcs_dpi_ip_params_st dcn2_0_ip = {
	.odm_capable = 1,
	.gpuvm_enable = 0,
	.hostvm_enable = 0,
	.gpuvm_max_page_table_levels = 4,
	.hostvm_max_page_table_levels = 4,
	.hostvm_cached_page_table_levels = 0,
	.pte_group_size_bytes = 2048,
	.num_dsc = 6,
	.rob_buffer_size_kbytes = 168,
	.det_buffer_size_kbytes = 164,
	.dpte_buffer_size_in_pte_reqs_luma = 84,
	.pde_proc_buffer_size_64k_reqs = 48,
	.dpp_output_buffer_pixels = 2560,
	.opp_output_buffer_lines = 1,
	.pixel_chunk_size_kbytes = 8,
	.pte_chunk_size_kbytes = 2,
	.meta_chunk_size_kbytes = 2,
	.writeback_chunk_size_kbytes = 2,
	.line_buffer_size_bits = 789504,
	.is_line_buffer_bpp_fixed = 0,
	.line_buffer_fixed_bpp = 0,
	.dcc_supported = true,
	.max_line_buffer_lines = 12,
	.writeback_luma_buffer_size_kbytes = 12,
	.writeback_chroma_buffer_size_kbytes = 8,
	.writeback_chroma_line_buffer_width_pixels = 4,
	.writeback_max_hscl_ratio = 1,
	.writeback_max_vscl_ratio = 1,
	.writeback_min_hscl_ratio = 1,
	.writeback_min_vscl_ratio = 1,
	.writeback_max_hscl_taps = 12,
	.writeback_max_vscl_taps = 12,
	.writeback_line_buffer_luma_buffer_size = 0,
	.writeback_line_buffer_chroma_buffer_size = 14643,
	.cursor_buffer_size = 8,
	.cursor_chunk_size = 2,
	.max_num_otg = 6,
	.max_num_dpp = 6,
	.max_num_wb = 1,
	.max_dchub_pscl_bw_pix_per_clk = 4,
	.max_pscl_lb_bw_pix_per_clk = 2,
	.max_lb_vscl_bw_pix_per_clk = 4,
	.max_vscl_hscl_bw_pix_per_clk = 4,
	.max_hscl_ratio = 8,
	.max_vscl_ratio = 8,
	.hscl_mults = 4,
	.vscl_mults = 4,
	.max_hscl_taps = 8,
	.max_vscl_taps = 8,
	.dispclk_ramp_margin_percent = 1,
	.underscan_factor = 1.10,
	.min_vblank_lines = 32, //
	.dppclk_delay_subtotal = 77, //
	.dppclk_delay_scl_lb_only = 16,
	.dppclk_delay_scl = 50,
	.dppclk_delay_cnvc_formatter = 8,
	.dppclk_delay_cnvc_cursor = 6,
	.dispclk_delay_subtotal = 87, //
	.dcfclk_cstate_latency = 10, // SRExitTime
	.max_inter_dcn_tile_repeaters = 8,

	.xfc_supported = true,
	.xfc_fill_bw_overhead_percent = 10.0,
	.xfc_fill_constant_bytes = 0,
};

struct _vcs_dpi_ip_params_st dcn2_0_nv14_ip = {
	.odm_capable = 1,
	.gpuvm_enable = 0,
	.hostvm_enable = 0,
	.gpuvm_max_page_table_levels = 4,
	.hostvm_max_page_table_levels = 4,
	.hostvm_cached_page_table_levels = 0,
	.num_dsc = 5,
	.rob_buffer_size_kbytes = 168,
	.det_buffer_size_kbytes = 164,
	.dpte_buffer_size_in_pte_reqs_luma = 84,
	.dpte_buffer_size_in_pte_reqs_chroma = 42,//todo
	.dpp_output_buffer_pixels = 2560,
	.opp_output_buffer_lines = 1,
	.pixel_chunk_size_kbytes = 8,
	.pte_enable = 1,
	.max_page_table_levels = 4,
	.pte_chunk_size_kbytes = 2,
	.meta_chunk_size_kbytes = 2,
	.writeback_chunk_size_kbytes = 2,
	.line_buffer_size_bits = 789504,
	.is_line_buffer_bpp_fixed = 0,
	.line_buffer_fixed_bpp = 0,
	.dcc_supported = true,
	.max_line_buffer_lines = 12,
	.writeback_luma_buffer_size_kbytes = 12,
	.writeback_chroma_buffer_size_kbytes = 8,
	.writeback_chroma_line_buffer_width_pixels = 4,
	.writeback_max_hscl_ratio = 1,
	.writeback_max_vscl_ratio = 1,
	.writeback_min_hscl_ratio = 1,
	.writeback_min_vscl_ratio = 1,
	.writeback_max_hscl_taps = 12,
	.writeback_max_vscl_taps = 12,
	.writeback_line_buffer_luma_buffer_size = 0,
	.writeback_line_buffer_chroma_buffer_size = 14643,
	.cursor_buffer_size = 8,
	.cursor_chunk_size = 2,
	.max_num_otg = 5,
	.max_num_dpp = 5,
	.max_num_wb = 1,
	.max_dchub_pscl_bw_pix_per_clk = 4,
	.max_pscl_lb_bw_pix_per_clk = 2,
	.max_lb_vscl_bw_pix_per_clk = 4,
	.max_vscl_hscl_bw_pix_per_clk = 4,
	.max_hscl_ratio = 8,
	.max_vscl_ratio = 8,
	.hscl_mults = 4,
	.vscl_mults = 4,
	.max_hscl_taps = 8,
	.max_vscl_taps = 8,
	.dispclk_ramp_margin_percent = 1,
	.underscan_factor = 1.10,
	.min_vblank_lines = 32, //
	.dppclk_delay_subtotal = 77, //
	.dppclk_delay_scl_lb_only = 16,
	.dppclk_delay_scl = 50,
	.dppclk_delay_cnvc_formatter = 8,
	.dppclk_delay_cnvc_cursor = 6,
	.dispclk_delay_subtotal = 87, //
	.dcfclk_cstate_latency = 10, // SRExitTime
	.max_inter_dcn_tile_repeaters = 8,
	.xfc_supported = true,
	.xfc_fill_bw_overhead_percent = 10.0,
	.xfc_fill_constant_bytes = 0,
	.ptoi_supported = 0
};

struct _vcs_dpi_soc_bounding_box_st dcn2_0_soc = {
	/* Defaults that get patched on driver load from firmware. */
	.clock_limits = {
			{
				.state = 0,
				.dcfclk_mhz = 560.0,
				.fabricclk_mhz = 560.0,
				.dispclk_mhz = 513.0,
				.dppclk_mhz = 513.0,
				.phyclk_mhz = 540.0,
				.socclk_mhz = 560.0,
				.dscclk_mhz = 171.0,
				.dram_speed_mts = 8960.0,
			},
			{
				.state = 1,
				.dcfclk_mhz = 694.0,
				.fabricclk_mhz = 694.0,
				.dispclk_mhz = 642.0,
				.dppclk_mhz = 642.0,
				.phyclk_mhz = 600.0,
				.socclk_mhz = 694.0,
				.dscclk_mhz = 214.0,
				.dram_speed_mts = 11104.0,
			},
			{
				.state = 2,
				.dcfclk_mhz = 875.0,
				.fabricclk_mhz = 875.0,
				.dispclk_mhz = 734.0,
				.dppclk_mhz = 734.0,
				.phyclk_mhz = 810.0,
				.socclk_mhz = 875.0,
				.dscclk_mhz = 245.0,
				.dram_speed_mts = 14000.0,
			},
			{
				.state = 3,
				.dcfclk_mhz = 1000.0,
				.fabricclk_mhz = 1000.0,
				.dispclk_mhz = 1100.0,
				.dppclk_mhz = 1100.0,
				.phyclk_mhz = 810.0,
				.socclk_mhz = 1000.0,
				.dscclk_mhz = 367.0,
				.dram_speed_mts = 16000.0,
			},
			{
				.state = 4,
				.dcfclk_mhz = 1200.0,
				.fabricclk_mhz = 1200.0,
				.dispclk_mhz = 1284.0,
				.dppclk_mhz = 1284.0,
				.phyclk_mhz = 810.0,
				.socclk_mhz = 1200.0,
				.dscclk_mhz = 428.0,
				.dram_speed_mts = 16000.0,
			},
			/*Extra state, no dispclk ramping*/
			{
				.state = 5,
				.dcfclk_mhz = 1200.0,
				.fabricclk_mhz = 1200.0,
				.dispclk_mhz = 1284.0,
				.dppclk_mhz = 1284.0,
				.phyclk_mhz = 810.0,
				.socclk_mhz = 1200.0,
				.dscclk_mhz = 428.0,
				.dram_speed_mts = 16000.0,
			},
		},
	.num_states = 5,
	.sr_exit_time_us = 8.6,
	.sr_enter_plus_exit_time_us = 10.9,
	.urgent_latency_us = 4.0,
	.urgent_latency_pixel_data_only_us = 4.0,
	.urgent_latency_pixel_mixed_with_vm_data_us = 4.0,
	.urgent_latency_vm_data_only_us = 4.0,
	.urgent_out_of_order_return_per_channel_pixel_only_bytes = 4096,
	.urgent_out_of_order_return_per_channel_pixel_and_vm_bytes = 4096,
	.urgent_out_of_order_return_per_channel_vm_only_bytes = 4096,
	.pct_ideal_dram_sdp_bw_after_urgent_pixel_only = 40.0,
	.pct_ideal_dram_sdp_bw_after_urgent_pixel_and_vm = 40.0,
	.pct_ideal_dram_sdp_bw_after_urgent_vm_only = 40.0,
	.max_avg_sdp_bw_use_normal_percent = 40.0,
	.max_avg_dram_bw_use_normal_percent = 40.0,
	.writeback_latency_us = 12.0,
	.ideal_dram_bw_after_urgent_percent = 40.0,
	.max_request_size_bytes = 256,
	.dram_channel_width_bytes = 2,
	.fabric_datapath_to_dcn_data_return_bytes = 64,
	.dcn_downspread_percent = 0.5,
	.downspread_percent = 0.38,
	.dram_page_open_time_ns = 50.0,
	.dram_rw_turnaround_time_ns = 17.5,
	.dram_return_buffer_per_channel_bytes = 8192,
	.round_trip_ping_latency_dcfclk_cycles = 131,
	.urgent_out_of_order_return_per_channel_bytes = 256,
	.channel_interleave_bytes = 256,
	.num_banks = 8,
	.num_chans = 16,
	.vmm_page_size_bytes = 4096,
	.dram_clock_change_latency_us = 404.0,
	.dummy_pstate_latency_us = 5.0,
	.writeback_dram_clock_change_latency_us = 23.0,
	.return_bus_width_bytes = 64,
	.dispclk_dppclk_vco_speed_mhz = 3850,
	.xfc_bus_transport_time_us = 20,
	.xfc_xbuf_latency_tolerance_us = 4,
	.use_urgent_burst_bw = 0
};

struct _vcs_dpi_soc_bounding_box_st dcn2_0_nv12_soc = { 0 };

#ifndef mmDP0_DP_DPHY_INTERNAL_CTRL
	#define mmDP0_DP_DPHY_INTERNAL_CTRL		0x210f
	#define mmDP0_DP_DPHY_INTERNAL_CTRL_BASE_IDX	2
	#define mmDP1_DP_DPHY_INTERNAL_CTRL		0x220f
	#define mmDP1_DP_DPHY_INTERNAL_CTRL_BASE_IDX	2
	#define mmDP2_DP_DPHY_INTERNAL_CTRL		0x230f
	#define mmDP2_DP_DPHY_INTERNAL_CTRL_BASE_IDX	2
	#define mmDP3_DP_DPHY_INTERNAL_CTRL		0x240f
	#define mmDP3_DP_DPHY_INTERNAL_CTRL_BASE_IDX	2
	#define mmDP4_DP_DPHY_INTERNAL_CTRL		0x250f
	#define mmDP4_DP_DPHY_INTERNAL_CTRL_BASE_IDX	2
	#define mmDP5_DP_DPHY_INTERNAL_CTRL		0x260f
	#define mmDP5_DP_DPHY_INTERNAL_CTRL_BASE_IDX	2
	#define mmDP6_DP_DPHY_INTERNAL_CTRL		0x270f
	#define mmDP6_DP_DPHY_INTERNAL_CTRL_BASE_IDX	2
#endif


enum dcn20_clk_src_array_id {
	DCN20_CLK_SRC_PLL0,
	DCN20_CLK_SRC_PLL1,
	DCN20_CLK_SRC_PLL2,
	DCN20_CLK_SRC_PLL3,
	DCN20_CLK_SRC_PLL4,
	DCN20_CLK_SRC_PLL5,
	DCN20_CLK_SRC_TOTAL
};

/* begin *********************
 * macros to expend register list macro defined in HW object header file */

/* DCN */
/* TODO awful hack. fixup dcn20_dwb.h */
#undef BASE_INNER
#define BASE_INNER(seg) DCN_BASE__INST0_SEG ## seg

#define BASE(seg) BASE_INNER(seg)

#define SR(reg_name)\
		.reg_name = BASE(mm ## reg_name ## _BASE_IDX) +  \
					mm ## reg_name

#define SRI(reg_name, block, id)\
	.reg_name = BASE(mm ## block ## id ## _ ## reg_name ## _BASE_IDX) + \
					mm ## block ## id ## _ ## reg_name

#define SRIR(var_name, reg_name, block, id)\
	.var_name = BASE(mm ## block ## id ## _ ## reg_name ## _BASE_IDX) + \
					mm ## block ## id ## _ ## reg_name

#define SRII(reg_name, block, id)\
	.reg_name[id] = BASE(mm ## block ## id ## _ ## reg_name ## _BASE_IDX) + \
					mm ## block ## id ## _ ## reg_name

#define DCCG_SRII(reg_name, block, id)\
	.block ## _ ## reg_name[id] = BASE(mm ## block ## id ## _ ## reg_name ## _BASE_IDX) + \
					mm ## block ## id ## _ ## reg_name

/* NBIO */
#define NBIO_BASE_INNER(seg) \
	NBIO_BASE__INST0_SEG ## seg

#define NBIO_BASE(seg) \
	NBIO_BASE_INNER(seg)

#define NBIO_SR(reg_name)\
		.reg_name = NBIO_BASE(mm ## reg_name ## _BASE_IDX) + \
					mm ## reg_name

/* MMHUB */
#define MMHUB_BASE_INNER(seg) \
	MMHUB_BASE__INST0_SEG ## seg

#define MMHUB_BASE(seg) \
	MMHUB_BASE_INNER(seg)

#define MMHUB_SR(reg_name)\
		.reg_name = MMHUB_BASE(mmMM ## reg_name ## _BASE_IDX) + \
					mmMM ## reg_name

static const struct bios_registers bios_regs = {
		NBIO_SR(BIOS_SCRATCH_3),
		NBIO_SR(BIOS_SCRATCH_6)
};

#define clk_src_regs(index, pllid)\
[index] = {\
	CS_COMMON_REG_LIST_DCN2_0(index, pllid),\
}

static const struct dce110_clk_src_regs clk_src_regs[] = {
	clk_src_regs(0, A),
	clk_src_regs(1, B),
	clk_src_regs(2, C),
	clk_src_regs(3, D),
	clk_src_regs(4, E),
	clk_src_regs(5, F)
};

static const struct dce110_clk_src_shift cs_shift = {
		CS_COMMON_MASK_SH_LIST_DCN2_0(__SHIFT)
};

static const struct dce110_clk_src_mask cs_mask = {
		CS_COMMON_MASK_SH_LIST_DCN2_0(_MASK)
};

static const struct dce_dmcu_registers dmcu_regs = {
		DMCU_DCN10_REG_LIST()
};

static const struct dce_dmcu_shift dmcu_shift = {
		DMCU_MASK_SH_LIST_DCN10(__SHIFT)
};

static const struct dce_dmcu_mask dmcu_mask = {
		DMCU_MASK_SH_LIST_DCN10(_MASK)
};

static const struct dce_abm_registers abm_regs = {
		ABM_DCN20_REG_LIST()
};

static const struct dce_abm_shift abm_shift = {
		ABM_MASK_SH_LIST_DCN20(__SHIFT)
};

static const struct dce_abm_mask abm_mask = {
		ABM_MASK_SH_LIST_DCN20(_MASK)
};

#define audio_regs(id)\
[id] = {\
		AUD_COMMON_REG_LIST(id)\
}

static const struct dce_audio_registers audio_regs[] = {
	audio_regs(0),
	audio_regs(1),
	audio_regs(2),
	audio_regs(3),
	audio_regs(4),
	audio_regs(5),
	audio_regs(6),
};

#define DCE120_AUD_COMMON_MASK_SH_LIST(mask_sh)\
		SF(AZF0ENDPOINT0_AZALIA_F0_CODEC_ENDPOINT_INDEX, AZALIA_ENDPOINT_REG_INDEX, mask_sh),\
		SF(AZF0ENDPOINT0_AZALIA_F0_CODEC_ENDPOINT_DATA, AZALIA_ENDPOINT_REG_DATA, mask_sh),\
		AUD_COMMON_MASK_SH_LIST_BASE(mask_sh)

static const struct dce_audio_shift audio_shift = {
		DCE120_AUD_COMMON_MASK_SH_LIST(__SHIFT)
};

static const struct dce_audio_mask audio_mask = {
		DCE120_AUD_COMMON_MASK_SH_LIST(_MASK)
};

#define stream_enc_regs(id)\
[id] = {\
	SE_DCN2_REG_LIST(id)\
}

static const struct dcn10_stream_enc_registers stream_enc_regs[] = {
	stream_enc_regs(0),
	stream_enc_regs(1),
	stream_enc_regs(2),
	stream_enc_regs(3),
	stream_enc_regs(4),
	stream_enc_regs(5),
};

static const struct dcn10_stream_encoder_shift se_shift = {
		SE_COMMON_MASK_SH_LIST_DCN20(__SHIFT)
};

static const struct dcn10_stream_encoder_mask se_mask = {
		SE_COMMON_MASK_SH_LIST_DCN20(_MASK)
};


#define aux_regs(id)\
[id] = {\
	DCN2_AUX_REG_LIST(id)\
}

static const struct dcn10_link_enc_aux_registers link_enc_aux_regs[] = {
		aux_regs(0),
		aux_regs(1),
		aux_regs(2),
		aux_regs(3),
		aux_regs(4),
		aux_regs(5)
};

#define hpd_regs(id)\
[id] = {\
	HPD_REG_LIST(id)\
}

static const struct dcn10_link_enc_hpd_registers link_enc_hpd_regs[] = {
		hpd_regs(0),
		hpd_regs(1),
		hpd_regs(2),
		hpd_regs(3),
		hpd_regs(4),
		hpd_regs(5)
};

#define link_regs(id, phyid)\
[id] = {\
	LE_DCN10_REG_LIST(id), \
	UNIPHY_DCN2_REG_LIST(phyid), \
	SRI(DP_DPHY_INTERNAL_CTRL, DP, id) \
}

static const struct dcn10_link_enc_registers link_enc_regs[] = {
	link_regs(0, A),
	link_regs(1, B),
	link_regs(2, C),
	link_regs(3, D),
	link_regs(4, E),
	link_regs(5, F)
};

static const struct dcn10_link_enc_shift le_shift = {
	LINK_ENCODER_MASK_SH_LIST_DCN20(__SHIFT)
};

static const struct dcn10_link_enc_mask le_mask = {
	LINK_ENCODER_MASK_SH_LIST_DCN20(_MASK)
};

#define ipp_regs(id)\
[id] = {\
	IPP_REG_LIST_DCN20(id),\
}

static const struct dcn10_ipp_registers ipp_regs[] = {
	ipp_regs(0),
	ipp_regs(1),
	ipp_regs(2),
	ipp_regs(3),
	ipp_regs(4),
	ipp_regs(5),
};

static const struct dcn10_ipp_shift ipp_shift = {
		IPP_MASK_SH_LIST_DCN20(__SHIFT)
};

static const struct dcn10_ipp_mask ipp_mask = {
		IPP_MASK_SH_LIST_DCN20(_MASK),
};

#define opp_regs(id)\
[id] = {\
	OPP_REG_LIST_DCN20(id),\
}

static const struct dcn20_opp_registers opp_regs[] = {
	opp_regs(0),
	opp_regs(1),
	opp_regs(2),
	opp_regs(3),
	opp_regs(4),
	opp_regs(5),
};

static const struct dcn20_opp_shift opp_shift = {
		OPP_MASK_SH_LIST_DCN20(__SHIFT)
};

static const struct dcn20_opp_mask opp_mask = {
		OPP_MASK_SH_LIST_DCN20(_MASK)
};

#define aux_engine_regs(id)\
[id] = {\
	AUX_COMMON_REG_LIST0(id), \
	.AUXN_IMPCAL = 0, \
	.AUXP_IMPCAL = 0, \
	.AUX_RESET_MASK = DP_AUX0_AUX_CONTROL__AUX_RESET_MASK, \
}

static const struct dce110_aux_registers aux_engine_regs[] = {
		aux_engine_regs(0),
		aux_engine_regs(1),
		aux_engine_regs(2),
		aux_engine_regs(3),
		aux_engine_regs(4),
		aux_engine_regs(5)
};

#define tf_regs(id)\
[id] = {\
	TF_REG_LIST_DCN20(id),\
}

static const struct dcn2_dpp_registers tf_regs[] = {
	tf_regs(0),
	tf_regs(1),
	tf_regs(2),
	tf_regs(3),
	tf_regs(4),
	tf_regs(5),
};

static const struct dcn2_dpp_shift tf_shift = {
		TF_REG_LIST_SH_MASK_DCN20(__SHIFT),
		TF_DEBUG_REG_LIST_SH_DCN10
};

static const struct dcn2_dpp_mask tf_mask = {
		TF_REG_LIST_SH_MASK_DCN20(_MASK),
		TF_DEBUG_REG_LIST_MASK_DCN10
};

#define dwbc_regs_dcn2(id)\
[id] = {\
	DWBC_COMMON_REG_LIST_DCN2_0(id),\
		}

static const struct dcn20_dwbc_registers dwbc20_regs[] = {
	dwbc_regs_dcn2(0),
};

static const struct dcn20_dwbc_shift dwbc20_shift = {
	DWBC_COMMON_MASK_SH_LIST_DCN2_0(__SHIFT)
};

static const struct dcn20_dwbc_mask dwbc20_mask = {
	DWBC_COMMON_MASK_SH_LIST_DCN2_0(_MASK)
};

#define mcif_wb_regs_dcn2(id)\
[id] = {\
	MCIF_WB_COMMON_REG_LIST_DCN2_0(id),\
		}

static const struct dcn20_mmhubbub_registers mcif_wb20_regs[] = {
	mcif_wb_regs_dcn2(0),
};

static const struct dcn20_mmhubbub_shift mcif_wb20_shift = {
	MCIF_WB_COMMON_MASK_SH_LIST_DCN2_0(__SHIFT)
};

static const struct dcn20_mmhubbub_mask mcif_wb20_mask = {
	MCIF_WB_COMMON_MASK_SH_LIST_DCN2_0(_MASK)
};

static const struct dcn20_mpc_registers mpc_regs = {
		MPC_REG_LIST_DCN2_0(0),
		MPC_REG_LIST_DCN2_0(1),
		MPC_REG_LIST_DCN2_0(2),
		MPC_REG_LIST_DCN2_0(3),
		MPC_REG_LIST_DCN2_0(4),
		MPC_REG_LIST_DCN2_0(5),
		MPC_OUT_MUX_REG_LIST_DCN2_0(0),
		MPC_OUT_MUX_REG_LIST_DCN2_0(1),
		MPC_OUT_MUX_REG_LIST_DCN2_0(2),
		MPC_OUT_MUX_REG_LIST_DCN2_0(3),
		MPC_OUT_MUX_REG_LIST_DCN2_0(4),
		MPC_OUT_MUX_REG_LIST_DCN2_0(5),
};

static const struct dcn20_mpc_shift mpc_shift = {
	MPC_COMMON_MASK_SH_LIST_DCN2_0(__SHIFT)
};

static const struct dcn20_mpc_mask mpc_mask = {
	MPC_COMMON_MASK_SH_LIST_DCN2_0(_MASK)
};

#define tg_regs(id)\
[id] = {TG_COMMON_REG_LIST_DCN2_0(id)}


static const struct dcn_optc_registers tg_regs[] = {
	tg_regs(0),
	tg_regs(1),
	tg_regs(2),
	tg_regs(3),
	tg_regs(4),
	tg_regs(5)
};

static const struct dcn_optc_shift tg_shift = {
	TG_COMMON_MASK_SH_LIST_DCN2_0(__SHIFT)
};

static const struct dcn_optc_mask tg_mask = {
	TG_COMMON_MASK_SH_LIST_DCN2_0(_MASK)
};

#define hubp_regs(id)\
[id] = {\
	HUBP_REG_LIST_DCN20(id)\
}

static const struct dcn_hubp2_registers hubp_regs[] = {
		hubp_regs(0),
		hubp_regs(1),
		hubp_regs(2),
		hubp_regs(3),
		hubp_regs(4),
		hubp_regs(5)
};

static const struct dcn_hubp2_shift hubp_shift = {
		HUBP_MASK_SH_LIST_DCN20(__SHIFT)
};

static const struct dcn_hubp2_mask hubp_mask = {
		HUBP_MASK_SH_LIST_DCN20(_MASK)
};

static const struct dcn_hubbub_registers hubbub_reg = {
		HUBBUB_REG_LIST_DCN20(0)
};

static const struct dcn_hubbub_shift hubbub_shift = {
		HUBBUB_MASK_SH_LIST_DCN20(__SHIFT)
};

static const struct dcn_hubbub_mask hubbub_mask = {
		HUBBUB_MASK_SH_LIST_DCN20(_MASK)
};

#define vmid_regs(id)\
[id] = {\
		DCN20_VMID_REG_LIST(id)\
}

static const struct dcn_vmid_registers vmid_regs[] = {
	vmid_regs(0),
	vmid_regs(1),
	vmid_regs(2),
	vmid_regs(3),
	vmid_regs(4),
	vmid_regs(5),
	vmid_regs(6),
	vmid_regs(7),
	vmid_regs(8),
	vmid_regs(9),
	vmid_regs(10),
	vmid_regs(11),
	vmid_regs(12),
	vmid_regs(13),
	vmid_regs(14),
	vmid_regs(15)
};

static const struct dcn20_vmid_shift vmid_shifts = {
		DCN20_VMID_MASK_SH_LIST(__SHIFT)
};

static const struct dcn20_vmid_mask vmid_masks = {
		DCN20_VMID_MASK_SH_LIST(_MASK)
};

static const struct dce110_aux_registers_shift aux_shift = {
		DCN_AUX_MASK_SH_LIST(__SHIFT)
};

static const struct dce110_aux_registers_mask aux_mask = {
		DCN_AUX_MASK_SH_LIST(_MASK)
};

static int map_transmitter_id_to_phy_instance(
	enum transmitter transmitter)
{
	switch (transmitter) {
	case TRANSMITTER_UNIPHY_A:
		return 0;
	break;
	case TRANSMITTER_UNIPHY_B:
		return 1;
	break;
	case TRANSMITTER_UNIPHY_C:
		return 2;
	break;
	case TRANSMITTER_UNIPHY_D:
		return 3;
	break;
	case TRANSMITTER_UNIPHY_E:
		return 4;
	break;
	case TRANSMITTER_UNIPHY_F:
		return 5;
	break;
	default:
		ASSERT(0);
		return 0;
	}
}

#define dsc_regsDCN20(id)\
[id] = {\
	DSC_REG_LIST_DCN20(id)\
}

static const struct dcn20_dsc_registers dsc_regs[] = {
	dsc_regsDCN20(0),
	dsc_regsDCN20(1),
	dsc_regsDCN20(2),
	dsc_regsDCN20(3),
	dsc_regsDCN20(4),
	dsc_regsDCN20(5)
};

static const struct dcn20_dsc_shift dsc_shift = {
	DSC_REG_LIST_SH_MASK_DCN20(__SHIFT)
};

static const struct dcn20_dsc_mask dsc_mask = {
	DSC_REG_LIST_SH_MASK_DCN20(_MASK)
};

static const struct dccg_registers dccg_regs = {
		DCCG_REG_LIST_DCN2()
};

static const struct dccg_shift dccg_shift = {
		DCCG_MASK_SH_LIST_DCN2(__SHIFT)
};

static const struct dccg_mask dccg_mask = {
		DCCG_MASK_SH_LIST_DCN2(_MASK)
};

static const struct resource_caps res_cap_nv10 = {
		.num_timing_generator = 6,
		.num_opp = 6,
		.num_video_plane = 6,
		.num_audio = 7,
		.num_stream_encoder = 6,
		.num_pll = 6,
		.num_dwb = 1,
		.num_ddc = 6,
		.num_vmid = 16,
		.num_dsc = 6,
};

static const struct dc_plane_cap plane_cap = {
	.type = DC_PLANE_TYPE_DCN_UNIVERSAL,
	.blends_with_above = true,
	.blends_with_below = true,
	.per_pixel_alpha = true,

	.pixel_format_support = {
			.argb8888 = true,
			.nv12 = true,
			.fp16 = true
	},

	.max_upscale_factor = {
			.argb8888 = 16000,
			.nv12 = 16000,
			.fp16 = 1
	},

	.max_downscale_factor = {
			.argb8888 = 250,
			.nv12 = 250,
			.fp16 = 1
	}
};
static const struct resource_caps res_cap_nv14 = {
		.num_timing_generator = 5,
		.num_opp = 5,
		.num_video_plane = 5,
		.num_audio = 6,
		.num_stream_encoder = 5,
		.num_pll = 5,
		.num_dwb = 1,
		.num_ddc = 5,
		.num_vmid = 16,
<<<<<<< HEAD
#ifdef CONFIG_DRM_AMD_DC_DSC_SUPPORT
		.num_dsc = 5,
#endif
=======
		.num_dsc = 5,
>>>>>>> ad808910
};

static const struct dc_debug_options debug_defaults_drv = {
		.disable_dmcu = true,
		.force_abm_enable = false,
		.timing_trace = false,
		.clock_trace = true,
		.disable_pplib_clock_request = true,
		.pipe_split_policy = MPC_SPLIT_DYNAMIC,
		.force_single_disp_pipe_split = false,
		.disable_dcc = DCC_ENABLE,
		.vsr_support = true,
		.performance_trace = false,
		.max_downscale_src_width = 5120,/*upto 5K*/
		.disable_pplib_wm_range = false,
		.scl_reset_length10 = true,
		.sanity_checks = false,
		.disable_tri_buf = true,
		.underflow_assert_delay_us = 0xFFFFFFFF,
};

static const struct dc_debug_options debug_defaults_diags = {
		.disable_dmcu = true,
		.force_abm_enable = false,
		.timing_trace = true,
		.clock_trace = true,
		.disable_dpp_power_gate = true,
		.disable_hubp_power_gate = true,
		.disable_clock_gate = true,
		.disable_pplib_clock_request = true,
		.disable_pplib_wm_range = true,
		.disable_stutter = true,
		.scl_reset_length10 = true,
		.underflow_assert_delay_us = 0xFFFFFFFF,
};

void dcn20_dpp_destroy(struct dpp **dpp)
{
	kfree(TO_DCN20_DPP(*dpp));
	*dpp = NULL;
}

struct dpp *dcn20_dpp_create(
	struct dc_context *ctx,
	uint32_t inst)
{
	struct dcn20_dpp *dpp =
		kzalloc(sizeof(struct dcn20_dpp), GFP_KERNEL);

	if (!dpp)
		return NULL;

	if (dpp2_construct(dpp, ctx, inst,
			&tf_regs[inst], &tf_shift, &tf_mask))
		return &dpp->base;

	BREAK_TO_DEBUGGER();
	kfree(dpp);
	return NULL;
}

struct input_pixel_processor *dcn20_ipp_create(
	struct dc_context *ctx, uint32_t inst)
{
	struct dcn10_ipp *ipp =
		kzalloc(sizeof(struct dcn10_ipp), GFP_KERNEL);

	if (!ipp) {
		BREAK_TO_DEBUGGER();
		return NULL;
	}

	dcn20_ipp_construct(ipp, ctx, inst,
			&ipp_regs[inst], &ipp_shift, &ipp_mask);
	return &ipp->base;
}


struct output_pixel_processor *dcn20_opp_create(
	struct dc_context *ctx, uint32_t inst)
{
	struct dcn20_opp *opp =
		kzalloc(sizeof(struct dcn20_opp), GFP_KERNEL);

	if (!opp) {
		BREAK_TO_DEBUGGER();
		return NULL;
	}

	dcn20_opp_construct(opp, ctx, inst,
			&opp_regs[inst], &opp_shift, &opp_mask);
	return &opp->base;
}

struct dce_aux *dcn20_aux_engine_create(
	struct dc_context *ctx,
	uint32_t inst)
{
	struct aux_engine_dce110 *aux_engine =
		kzalloc(sizeof(struct aux_engine_dce110), GFP_KERNEL);

	if (!aux_engine)
		return NULL;

	dce110_aux_engine_construct(aux_engine, ctx, inst,
				    SW_AUX_TIMEOUT_PERIOD_MULTIPLIER * AUX_TIMEOUT_PERIOD,
				    &aux_engine_regs[inst],
					&aux_mask,
					&aux_shift,
					ctx->dc->caps.extended_aux_timeout_support);

	return &aux_engine->base;
}
#define i2c_inst_regs(id) { I2C_HW_ENGINE_COMMON_REG_LIST(id) }

static const struct dce_i2c_registers i2c_hw_regs[] = {
		i2c_inst_regs(1),
		i2c_inst_regs(2),
		i2c_inst_regs(3),
		i2c_inst_regs(4),
		i2c_inst_regs(5),
		i2c_inst_regs(6),
};

static const struct dce_i2c_shift i2c_shifts = {
		I2C_COMMON_MASK_SH_LIST_DCN2(__SHIFT)
};

static const struct dce_i2c_mask i2c_masks = {
		I2C_COMMON_MASK_SH_LIST_DCN2(_MASK)
};

struct dce_i2c_hw *dcn20_i2c_hw_create(
	struct dc_context *ctx,
	uint32_t inst)
{
	struct dce_i2c_hw *dce_i2c_hw =
		kzalloc(sizeof(struct dce_i2c_hw), GFP_KERNEL);

	if (!dce_i2c_hw)
		return NULL;

	dcn2_i2c_hw_construct(dce_i2c_hw, ctx, inst,
				    &i2c_hw_regs[inst], &i2c_shifts, &i2c_masks);

	return dce_i2c_hw;
}
struct mpc *dcn20_mpc_create(struct dc_context *ctx)
{
	struct dcn20_mpc *mpc20 = kzalloc(sizeof(struct dcn20_mpc),
					  GFP_KERNEL);

	if (!mpc20)
		return NULL;

	dcn20_mpc_construct(mpc20, ctx,
			&mpc_regs,
			&mpc_shift,
			&mpc_mask,
			6);

	return &mpc20->base;
}

struct hubbub *dcn20_hubbub_create(struct dc_context *ctx)
{
	int i;
	struct dcn20_hubbub *hubbub = kzalloc(sizeof(struct dcn20_hubbub),
					  GFP_KERNEL);

	if (!hubbub)
		return NULL;

	hubbub2_construct(hubbub, ctx,
			&hubbub_reg,
			&hubbub_shift,
			&hubbub_mask);

	for (i = 0; i < res_cap_nv10.num_vmid; i++) {
		struct dcn20_vmid *vmid = &hubbub->vmid[i];

		vmid->ctx = ctx;

		vmid->regs = &vmid_regs[i];
		vmid->shifts = &vmid_shifts;
		vmid->masks = &vmid_masks;
	}

	return &hubbub->base;
}

struct timing_generator *dcn20_timing_generator_create(
		struct dc_context *ctx,
		uint32_t instance)
{
	struct optc *tgn10 =
		kzalloc(sizeof(struct optc), GFP_KERNEL);

	if (!tgn10)
		return NULL;

	tgn10->base.inst = instance;
	tgn10->base.ctx = ctx;

	tgn10->tg_regs = &tg_regs[instance];
	tgn10->tg_shift = &tg_shift;
	tgn10->tg_mask = &tg_mask;

	dcn20_timing_generator_init(tgn10);

	return &tgn10->base;
}

static const struct encoder_feature_support link_enc_feature = {
		.max_hdmi_deep_color = COLOR_DEPTH_121212,
		.max_hdmi_pixel_clock = 600000,
		.hdmi_ycbcr420_supported = true,
		.dp_ycbcr420_supported = true,
		.flags.bits.IS_HBR2_CAPABLE = true,
		.flags.bits.IS_HBR3_CAPABLE = true,
		.flags.bits.IS_TPS3_CAPABLE = true,
		.flags.bits.IS_TPS4_CAPABLE = true
};

struct link_encoder *dcn20_link_encoder_create(
	const struct encoder_init_data *enc_init_data)
{
	struct dcn20_link_encoder *enc20 =
		kzalloc(sizeof(struct dcn20_link_encoder), GFP_KERNEL);
	int link_regs_id;

	if (!enc20)
		return NULL;

	link_regs_id =
		map_transmitter_id_to_phy_instance(enc_init_data->transmitter);

	dcn20_link_encoder_construct(enc20,
				      enc_init_data,
				      &link_enc_feature,
				      &link_enc_regs[link_regs_id],
				      &link_enc_aux_regs[enc_init_data->channel - 1],
				      &link_enc_hpd_regs[enc_init_data->hpd_source],
				      &le_shift,
				      &le_mask);

	return &enc20->enc10.base;
}

struct clock_source *dcn20_clock_source_create(
	struct dc_context *ctx,
	struct dc_bios *bios,
	enum clock_source_id id,
	const struct dce110_clk_src_regs *regs,
	bool dp_clk_src)
{
	struct dce110_clk_src *clk_src =
		kzalloc(sizeof(struct dce110_clk_src), GFP_KERNEL);

	if (!clk_src)
		return NULL;

	if (dcn20_clk_src_construct(clk_src, ctx, bios, id,
			regs, &cs_shift, &cs_mask)) {
		clk_src->base.dp_clk_src = dp_clk_src;
		return &clk_src->base;
	}

	kfree(clk_src);
	BREAK_TO_DEBUGGER();
	return NULL;
}

static void read_dce_straps(
	struct dc_context *ctx,
	struct resource_straps *straps)
{
	generic_reg_get(ctx, mmDC_PINSTRAPS + BASE(mmDC_PINSTRAPS_BASE_IDX),
		FN(DC_PINSTRAPS, DC_PINSTRAPS_AUDIO), &straps->dc_pinstraps_audio);
}

static struct audio *dcn20_create_audio(
		struct dc_context *ctx, unsigned int inst)
{
	return dce_audio_create(ctx, inst,
			&audio_regs[inst], &audio_shift, &audio_mask);
}

struct stream_encoder *dcn20_stream_encoder_create(
	enum engine_id eng_id,
	struct dc_context *ctx)
{
	struct dcn10_stream_encoder *enc1 =
		kzalloc(sizeof(struct dcn10_stream_encoder), GFP_KERNEL);

	if (!enc1)
		return NULL;

	if (ASICREV_IS_NAVI14_M(ctx->asic_id.hw_internal_rev)) {
		if (eng_id >= ENGINE_ID_DIGD)
			eng_id++;
	}

	dcn20_stream_encoder_construct(enc1, ctx, ctx->dc_bios, eng_id,
					&stream_enc_regs[eng_id],
					&se_shift, &se_mask);

	return &enc1->base;
}

static const struct dce_hwseq_registers hwseq_reg = {
		HWSEQ_DCN2_REG_LIST()
};

static const struct dce_hwseq_shift hwseq_shift = {
		HWSEQ_DCN2_MASK_SH_LIST(__SHIFT)
};

static const struct dce_hwseq_mask hwseq_mask = {
		HWSEQ_DCN2_MASK_SH_LIST(_MASK)
};

struct dce_hwseq *dcn20_hwseq_create(
	struct dc_context *ctx)
{
	struct dce_hwseq *hws = kzalloc(sizeof(struct dce_hwseq), GFP_KERNEL);

	if (hws) {
		hws->ctx = ctx;
		hws->regs = &hwseq_reg;
		hws->shifts = &hwseq_shift;
		hws->masks = &hwseq_mask;
	}
	return hws;
}

static const struct resource_create_funcs res_create_funcs = {
	.read_dce_straps = read_dce_straps,
	.create_audio = dcn20_create_audio,
	.create_stream_encoder = dcn20_stream_encoder_create,
	.create_hwseq = dcn20_hwseq_create,
};

static const struct resource_create_funcs res_create_maximus_funcs = {
	.read_dce_straps = NULL,
	.create_audio = NULL,
	.create_stream_encoder = NULL,
	.create_hwseq = dcn20_hwseq_create,
};

static void dcn20_pp_smu_destroy(struct pp_smu_funcs **pp_smu);

void dcn20_clock_source_destroy(struct clock_source **clk_src)
{
	kfree(TO_DCE110_CLK_SRC(*clk_src));
	*clk_src = NULL;
}


struct display_stream_compressor *dcn20_dsc_create(
	struct dc_context *ctx, uint32_t inst)
{
	struct dcn20_dsc *dsc =
		kzalloc(sizeof(struct dcn20_dsc), GFP_KERNEL);

	if (!dsc) {
		BREAK_TO_DEBUGGER();
		return NULL;
	}

	dsc2_construct(dsc, ctx, inst, &dsc_regs[inst], &dsc_shift, &dsc_mask);
	return &dsc->base;
}

void dcn20_dsc_destroy(struct display_stream_compressor **dsc)
{
	kfree(container_of(*dsc, struct dcn20_dsc, base));
	*dsc = NULL;
}


static void dcn20_resource_destruct(struct dcn20_resource_pool *pool)
{
	unsigned int i;

	for (i = 0; i < pool->base.stream_enc_count; i++) {
		if (pool->base.stream_enc[i] != NULL) {
			kfree(DCN10STRENC_FROM_STRENC(pool->base.stream_enc[i]));
			pool->base.stream_enc[i] = NULL;
		}
	}

	for (i = 0; i < pool->base.res_cap->num_dsc; i++) {
		if (pool->base.dscs[i] != NULL)
			dcn20_dsc_destroy(&pool->base.dscs[i]);
	}

	if (pool->base.mpc != NULL) {
		kfree(TO_DCN20_MPC(pool->base.mpc));
		pool->base.mpc = NULL;
	}
	if (pool->base.hubbub != NULL) {
		kfree(pool->base.hubbub);
		pool->base.hubbub = NULL;
	}
	for (i = 0; i < pool->base.pipe_count; i++) {
		if (pool->base.dpps[i] != NULL)
			dcn20_dpp_destroy(&pool->base.dpps[i]);

		if (pool->base.ipps[i] != NULL)
			pool->base.ipps[i]->funcs->ipp_destroy(&pool->base.ipps[i]);

		if (pool->base.hubps[i] != NULL) {
			kfree(TO_DCN20_HUBP(pool->base.hubps[i]));
			pool->base.hubps[i] = NULL;
		}

		if (pool->base.irqs != NULL) {
			dal_irq_service_destroy(&pool->base.irqs);
		}
	}

	for (i = 0; i < pool->base.res_cap->num_ddc; i++) {
		if (pool->base.engines[i] != NULL)
			dce110_engine_destroy(&pool->base.engines[i]);
		if (pool->base.hw_i2cs[i] != NULL) {
			kfree(pool->base.hw_i2cs[i]);
			pool->base.hw_i2cs[i] = NULL;
		}
		if (pool->base.sw_i2cs[i] != NULL) {
			kfree(pool->base.sw_i2cs[i]);
			pool->base.sw_i2cs[i] = NULL;
		}
	}

	for (i = 0; i < pool->base.res_cap->num_opp; i++) {
		if (pool->base.opps[i] != NULL)
			pool->base.opps[i]->funcs->opp_destroy(&pool->base.opps[i]);
	}

	for (i = 0; i < pool->base.res_cap->num_timing_generator; i++) {
		if (pool->base.timing_generators[i] != NULL)	{
			kfree(DCN10TG_FROM_TG(pool->base.timing_generators[i]));
			pool->base.timing_generators[i] = NULL;
		}
	}

	for (i = 0; i < pool->base.res_cap->num_dwb; i++) {
		if (pool->base.dwbc[i] != NULL) {
			kfree(TO_DCN20_DWBC(pool->base.dwbc[i]));
			pool->base.dwbc[i] = NULL;
		}
		if (pool->base.mcif_wb[i] != NULL) {
			kfree(TO_DCN20_MMHUBBUB(pool->base.mcif_wb[i]));
			pool->base.mcif_wb[i] = NULL;
		}
	}

	for (i = 0; i < pool->base.audio_count; i++) {
		if (pool->base.audios[i])
			dce_aud_destroy(&pool->base.audios[i]);
	}

	for (i = 0; i < pool->base.clk_src_count; i++) {
		if (pool->base.clock_sources[i] != NULL) {
			dcn20_clock_source_destroy(&pool->base.clock_sources[i]);
			pool->base.clock_sources[i] = NULL;
		}
	}

	if (pool->base.dp_clock_source != NULL) {
		dcn20_clock_source_destroy(&pool->base.dp_clock_source);
		pool->base.dp_clock_source = NULL;
	}


	if (pool->base.abm != NULL)
		dce_abm_destroy(&pool->base.abm);

	if (pool->base.dmcu != NULL)
		dce_dmcu_destroy(&pool->base.dmcu);

	if (pool->base.dccg != NULL)
		dcn_dccg_destroy(&pool->base.dccg);

	if (pool->base.pp_smu != NULL)
		dcn20_pp_smu_destroy(&pool->base.pp_smu);

	if (pool->base.oem_device != NULL)
		dal_ddc_service_destroy(&pool->base.oem_device);
}

struct hubp *dcn20_hubp_create(
	struct dc_context *ctx,
	uint32_t inst)
{
	struct dcn20_hubp *hubp2 =
		kzalloc(sizeof(struct dcn20_hubp), GFP_KERNEL);

	if (!hubp2)
		return NULL;

	if (hubp2_construct(hubp2, ctx, inst,
			&hubp_regs[inst], &hubp_shift, &hubp_mask))
		return &hubp2->base;

	BREAK_TO_DEBUGGER();
	kfree(hubp2);
	return NULL;
}

static void get_pixel_clock_parameters(
	struct pipe_ctx *pipe_ctx,
	struct pixel_clk_params *pixel_clk_params)
{
	const struct dc_stream_state *stream = pipe_ctx->stream;
	struct pipe_ctx *odm_pipe;
	int opp_cnt = 1;

	for (odm_pipe = pipe_ctx->next_odm_pipe; odm_pipe; odm_pipe = odm_pipe->next_odm_pipe)
		opp_cnt++;

	pixel_clk_params->requested_pix_clk_100hz = stream->timing.pix_clk_100hz;
	pixel_clk_params->encoder_object_id = stream->link->link_enc->id;
	pixel_clk_params->signal_type = pipe_ctx->stream->signal;
	pixel_clk_params->controller_id = pipe_ctx->stream_res.tg->inst + 1;
	/* TODO: un-hardcode*/
	pixel_clk_params->requested_sym_clk = LINK_RATE_LOW *
		LINK_RATE_REF_FREQ_IN_KHZ;
	pixel_clk_params->flags.ENABLE_SS = 0;
	pixel_clk_params->color_depth =
		stream->timing.display_color_depth;
	pixel_clk_params->flags.DISPLAY_BLANKED = 1;
	pixel_clk_params->pixel_encoding = stream->timing.pixel_encoding;

	if (stream->timing.pixel_encoding == PIXEL_ENCODING_YCBCR422)
		pixel_clk_params->color_depth = COLOR_DEPTH_888;

	if (opp_cnt == 4)
		pixel_clk_params->requested_pix_clk_100hz /= 4;
	else if (optc2_is_two_pixels_per_containter(&stream->timing) || opp_cnt == 2)
		pixel_clk_params->requested_pix_clk_100hz /= 2;

	if (stream->timing.timing_3d_format == TIMING_3D_FORMAT_HW_FRAME_PACKING)
		pixel_clk_params->requested_pix_clk_100hz *= 2;

}

static void build_clamping_params(struct dc_stream_state *stream)
{
	stream->clamping.clamping_level = CLAMPING_FULL_RANGE;
	stream->clamping.c_depth = stream->timing.display_color_depth;
	stream->clamping.pixel_encoding = stream->timing.pixel_encoding;
}

static enum dc_status build_pipe_hw_param(struct pipe_ctx *pipe_ctx)
{

	get_pixel_clock_parameters(pipe_ctx, &pipe_ctx->stream_res.pix_clk_params);

	pipe_ctx->clock_source->funcs->get_pix_clk_dividers(
		pipe_ctx->clock_source,
		&pipe_ctx->stream_res.pix_clk_params,
		&pipe_ctx->pll_settings);

	pipe_ctx->stream->clamping.pixel_encoding = pipe_ctx->stream->timing.pixel_encoding;

	resource_build_bit_depth_reduction_params(pipe_ctx->stream,
					&pipe_ctx->stream->bit_depth_params);
	build_clamping_params(pipe_ctx->stream);

	return DC_OK;
}

enum dc_status dcn20_build_mapped_resource(const struct dc *dc, struct dc_state *context, struct dc_stream_state *stream)
{
	enum dc_status status = DC_OK;
	struct pipe_ctx *pipe_ctx = resource_get_head_pipe_for_stream(&context->res_ctx, stream);

	/*TODO Seems unneeded anymore */
	/*	if (old_context && resource_is_stream_unchanged(old_context, stream)) {
			if (stream != NULL && old_context->streams[i] != NULL) {
				 todo: shouldn't have to copy missing parameter here
				resource_build_bit_depth_reduction_params(stream,
						&stream->bit_depth_params);
				stream->clamping.pixel_encoding =
						stream->timing.pixel_encoding;

				resource_build_bit_depth_reduction_params(stream,
								&stream->bit_depth_params);
				build_clamping_params(stream);

				continue;
			}
		}
	*/

	if (!pipe_ctx)
		return DC_ERROR_UNEXPECTED;


	status = build_pipe_hw_param(pipe_ctx);

	return status;
}


static void acquire_dsc(struct resource_context *res_ctx,
			const struct resource_pool *pool,
			struct display_stream_compressor **dsc,
			int pipe_idx)
{
	int i;

	ASSERT(*dsc == NULL);
	*dsc = NULL;

	if (pool->res_cap->num_dsc == pool->res_cap->num_opp) {
		*dsc = pool->dscs[pipe_idx];
		res_ctx->is_dsc_acquired[pipe_idx] = true;
		return;
	}

	/* Find first free DSC */
	for (i = 0; i < pool->res_cap->num_dsc; i++)
		if (!res_ctx->is_dsc_acquired[i]) {
			*dsc = pool->dscs[i];
			res_ctx->is_dsc_acquired[i] = true;
			break;
		}
}

static void release_dsc(struct resource_context *res_ctx,
			const struct resource_pool *pool,
			struct display_stream_compressor **dsc)
{
	int i;

	for (i = 0; i < pool->res_cap->num_dsc; i++)
		if (pool->dscs[i] == *dsc) {
			res_ctx->is_dsc_acquired[i] = false;
			*dsc = NULL;
			break;
		}
}



static enum dc_status add_dsc_to_stream_resource(struct dc *dc,
		struct dc_state *dc_ctx,
		struct dc_stream_state *dc_stream)
{
	enum dc_status result = DC_OK;
	int i;
	const struct resource_pool *pool = dc->res_pool;

	/* Get a DSC if required and available */
	for (i = 0; i < dc->res_pool->pipe_count; i++) {
		struct pipe_ctx *pipe_ctx = &dc_ctx->res_ctx.pipe_ctx[i];

		if (pipe_ctx->stream != dc_stream)
			continue;

		acquire_dsc(&dc_ctx->res_ctx, pool, &pipe_ctx->stream_res.dsc, i);

		/* The number of DSCs can be less than the number of pipes */
		if (!pipe_ctx->stream_res.dsc) {
			result = DC_NO_DSC_RESOURCE;
		}

		break;
	}

	return result;
}


static enum dc_status remove_dsc_from_stream_resource(struct dc *dc,
		struct dc_state *new_ctx,
		struct dc_stream_state *dc_stream)
{
	struct pipe_ctx *pipe_ctx = NULL;
	int i;

	for (i = 0; i < MAX_PIPES; i++) {
		if (new_ctx->res_ctx.pipe_ctx[i].stream == dc_stream && !new_ctx->res_ctx.pipe_ctx[i].top_pipe) {
			pipe_ctx = &new_ctx->res_ctx.pipe_ctx[i];

			if (pipe_ctx->stream_res.dsc)
				release_dsc(&new_ctx->res_ctx, dc->res_pool, &pipe_ctx->stream_res.dsc);
		}
	}

	if (!pipe_ctx)
		return DC_ERROR_UNEXPECTED;
	else
		return DC_OK;
}


enum dc_status dcn20_add_stream_to_ctx(struct dc *dc, struct dc_state *new_ctx, struct dc_stream_state *dc_stream)
{
	enum dc_status result = DC_ERROR_UNEXPECTED;

	result = resource_map_pool_resources(dc, new_ctx, dc_stream);

	if (result == DC_OK)
		result = resource_map_phy_clock_resources(dc, new_ctx, dc_stream);

	/* Get a DSC if required and available */
	if (result == DC_OK && dc_stream->timing.flags.DSC)
		result = add_dsc_to_stream_resource(dc, new_ctx, dc_stream);

	if (result == DC_OK)
		result = dcn20_build_mapped_resource(dc, new_ctx, dc_stream);

	return result;
}


enum dc_status dcn20_remove_stream_from_ctx(struct dc *dc, struct dc_state *new_ctx, struct dc_stream_state *dc_stream)
{
	enum dc_status result = DC_OK;

	result = remove_dsc_from_stream_resource(dc, new_ctx, dc_stream);

	return result;
}


static void swizzle_to_dml_params(
		enum swizzle_mode_values swizzle,
		unsigned int *sw_mode)
{
	switch (swizzle) {
	case DC_SW_LINEAR:
		*sw_mode = dm_sw_linear;
		break;
	case DC_SW_4KB_S:
		*sw_mode = dm_sw_4kb_s;
		break;
	case DC_SW_4KB_S_X:
		*sw_mode = dm_sw_4kb_s_x;
		break;
	case DC_SW_4KB_D:
		*sw_mode = dm_sw_4kb_d;
		break;
	case DC_SW_4KB_D_X:
		*sw_mode = dm_sw_4kb_d_x;
		break;
	case DC_SW_64KB_S:
		*sw_mode = dm_sw_64kb_s;
		break;
	case DC_SW_64KB_S_X:
		*sw_mode = dm_sw_64kb_s_x;
		break;
	case DC_SW_64KB_S_T:
		*sw_mode = dm_sw_64kb_s_t;
		break;
	case DC_SW_64KB_D:
		*sw_mode = dm_sw_64kb_d;
		break;
	case DC_SW_64KB_D_X:
		*sw_mode = dm_sw_64kb_d_x;
		break;
	case DC_SW_64KB_D_T:
		*sw_mode = dm_sw_64kb_d_t;
		break;
	case DC_SW_64KB_R_X:
		*sw_mode = dm_sw_64kb_r_x;
		break;
	case DC_SW_VAR_S:
		*sw_mode = dm_sw_var_s;
		break;
	case DC_SW_VAR_S_X:
		*sw_mode = dm_sw_var_s_x;
		break;
	case DC_SW_VAR_D:
		*sw_mode = dm_sw_var_d;
		break;
	case DC_SW_VAR_D_X:
		*sw_mode = dm_sw_var_d_x;
		break;

	default:
		ASSERT(0); /* Not supported */
		break;
	}
}

bool dcn20_split_stream_for_odm(
		struct resource_context *res_ctx,
		const struct resource_pool *pool,
		struct pipe_ctx *prev_odm_pipe,
		struct pipe_ctx *next_odm_pipe)
{
	int pipe_idx = next_odm_pipe->pipe_idx;

	*next_odm_pipe = *prev_odm_pipe;

	next_odm_pipe->pipe_idx = pipe_idx;
	next_odm_pipe->plane_res.mi = pool->mis[next_odm_pipe->pipe_idx];
	next_odm_pipe->plane_res.hubp = pool->hubps[next_odm_pipe->pipe_idx];
	next_odm_pipe->plane_res.ipp = pool->ipps[next_odm_pipe->pipe_idx];
	next_odm_pipe->plane_res.xfm = pool->transforms[next_odm_pipe->pipe_idx];
	next_odm_pipe->plane_res.dpp = pool->dpps[next_odm_pipe->pipe_idx];
	next_odm_pipe->plane_res.mpcc_inst = pool->dpps[next_odm_pipe->pipe_idx]->inst;
	next_odm_pipe->stream_res.dsc = NULL;
	if (prev_odm_pipe->next_odm_pipe && prev_odm_pipe->next_odm_pipe != next_odm_pipe) {
		next_odm_pipe->next_odm_pipe = prev_odm_pipe->next_odm_pipe;
		next_odm_pipe->next_odm_pipe->prev_odm_pipe = next_odm_pipe;
	}
	prev_odm_pipe->next_odm_pipe = next_odm_pipe;
	next_odm_pipe->prev_odm_pipe = prev_odm_pipe;
	ASSERT(next_odm_pipe->top_pipe == NULL);

	if (prev_odm_pipe->plane_state) {
		struct scaler_data *sd = &prev_odm_pipe->plane_res.scl_data;
		int new_width;

		/* HACTIVE halved for odm combine */
		sd->h_active /= 2;
		/* Calculate new vp and recout for left pipe */
		/* Need at least 16 pixels width per side */
		if (sd->recout.x + 16 >= sd->h_active)
			return false;
		new_width = sd->h_active - sd->recout.x;
		sd->viewport.width -= dc_fixpt_floor(dc_fixpt_mul_int(
				sd->ratios.horz, sd->recout.width - new_width));
		sd->viewport_c.width -= dc_fixpt_floor(dc_fixpt_mul_int(
				sd->ratios.horz_c, sd->recout.width - new_width));
		sd->recout.width = new_width;

		/* Calculate new vp and recout for right pipe */
		sd = &next_odm_pipe->plane_res.scl_data;
		/* HACTIVE halved for odm combine */
		sd->h_active /= 2;
		/* Need at least 16 pixels width per side */
		if (new_width <= 16)
			return false;
		new_width = sd->recout.width + sd->recout.x - sd->h_active;
		sd->viewport.width -= dc_fixpt_floor(dc_fixpt_mul_int(
				sd->ratios.horz, sd->recout.width - new_width));
		sd->viewport_c.width -= dc_fixpt_floor(dc_fixpt_mul_int(
				sd->ratios.horz_c, sd->recout.width - new_width));
		sd->recout.width = new_width;
		sd->viewport.x += dc_fixpt_floor(dc_fixpt_mul_int(
				sd->ratios.horz, sd->h_active - sd->recout.x));
		sd->viewport_c.x += dc_fixpt_floor(dc_fixpt_mul_int(
				sd->ratios.horz_c, sd->h_active - sd->recout.x));
		sd->recout.x = 0;
	}
	next_odm_pipe->stream_res.opp = pool->opps[next_odm_pipe->pipe_idx];
	if (next_odm_pipe->stream->timing.flags.DSC == 1) {
		acquire_dsc(res_ctx, pool, &next_odm_pipe->stream_res.dsc, next_odm_pipe->pipe_idx);
		ASSERT(next_odm_pipe->stream_res.dsc);
		if (next_odm_pipe->stream_res.dsc == NULL)
			return false;
	}

	return true;
}

void dcn20_split_stream_for_mpc(
		struct resource_context *res_ctx,
		const struct resource_pool *pool,
		struct pipe_ctx *primary_pipe,
		struct pipe_ctx *secondary_pipe)
{
	int pipe_idx = secondary_pipe->pipe_idx;
	struct pipe_ctx *sec_bot_pipe = secondary_pipe->bottom_pipe;

	*secondary_pipe = *primary_pipe;
	secondary_pipe->bottom_pipe = sec_bot_pipe;

	secondary_pipe->pipe_idx = pipe_idx;
	secondary_pipe->plane_res.mi = pool->mis[secondary_pipe->pipe_idx];
	secondary_pipe->plane_res.hubp = pool->hubps[secondary_pipe->pipe_idx];
	secondary_pipe->plane_res.ipp = pool->ipps[secondary_pipe->pipe_idx];
	secondary_pipe->plane_res.xfm = pool->transforms[secondary_pipe->pipe_idx];
	secondary_pipe->plane_res.dpp = pool->dpps[secondary_pipe->pipe_idx];
	secondary_pipe->plane_res.mpcc_inst = pool->dpps[secondary_pipe->pipe_idx]->inst;
	secondary_pipe->stream_res.dsc = NULL;
	if (primary_pipe->bottom_pipe && primary_pipe->bottom_pipe != secondary_pipe) {
		ASSERT(!secondary_pipe->bottom_pipe);
		secondary_pipe->bottom_pipe = primary_pipe->bottom_pipe;
		secondary_pipe->bottom_pipe->top_pipe = secondary_pipe;
	}
	primary_pipe->bottom_pipe = secondary_pipe;
	secondary_pipe->top_pipe = primary_pipe;

	ASSERT(primary_pipe->plane_state);
	resource_build_scaling_params(primary_pipe);
	resource_build_scaling_params(secondary_pipe);
}

void dcn20_populate_dml_writeback_from_context(
		struct dc *dc, struct resource_context *res_ctx, display_e2e_pipe_params_st *pipes)
{
	int pipe_cnt, i;

	for (i = 0, pipe_cnt = 0; i < dc->res_pool->pipe_count; i++) {
		struct dc_writeback_info *wb_info = &res_ctx->pipe_ctx[i].stream->writeback_info[0];

		if (!res_ctx->pipe_ctx[i].stream)
			continue;

		/* Set writeback information */
		pipes[pipe_cnt].dout.wb_enable = (wb_info->wb_enabled == true) ? 1 : 0;
		pipes[pipe_cnt].dout.num_active_wb++;
		pipes[pipe_cnt].dout.wb.wb_src_height = wb_info->dwb_params.cnv_params.crop_height;
		pipes[pipe_cnt].dout.wb.wb_src_width = wb_info->dwb_params.cnv_params.crop_width;
		pipes[pipe_cnt].dout.wb.wb_dst_width = wb_info->dwb_params.dest_width;
		pipes[pipe_cnt].dout.wb.wb_dst_height = wb_info->dwb_params.dest_height;
		pipes[pipe_cnt].dout.wb.wb_htaps_luma = 1;
		pipes[pipe_cnt].dout.wb.wb_vtaps_luma = 1;
		pipes[pipe_cnt].dout.wb.wb_htaps_chroma = wb_info->dwb_params.scaler_taps.h_taps_c;
		pipes[pipe_cnt].dout.wb.wb_vtaps_chroma = wb_info->dwb_params.scaler_taps.v_taps_c;
		pipes[pipe_cnt].dout.wb.wb_hratio = 1.0;
		pipes[pipe_cnt].dout.wb.wb_vratio = 1.0;
		if (wb_info->dwb_params.out_format == dwb_scaler_mode_yuv420) {
			if (wb_info->dwb_params.output_depth == DWB_OUTPUT_PIXEL_DEPTH_8BPC)
				pipes[pipe_cnt].dout.wb.wb_pixel_format = dm_420_8;
			else
				pipes[pipe_cnt].dout.wb.wb_pixel_format = dm_420_10;
		} else
			pipes[pipe_cnt].dout.wb.wb_pixel_format = dm_444_32;

		pipe_cnt++;
	}

}

int dcn20_populate_dml_pipes_from_context(
		struct dc *dc, struct dc_state *context, display_e2e_pipe_params_st *pipes)
{
	int pipe_cnt, i;
	bool synchronized_vblank = true;
	struct resource_context *res_ctx = &context->res_ctx;

	for (i = 0, pipe_cnt = -1; i < dc->res_pool->pipe_count; i++) {
		if (!res_ctx->pipe_ctx[i].stream)
			continue;

		if (pipe_cnt < 0) {
			pipe_cnt = i;
			continue;
		}
		if (dc->debug.disable_timing_sync || !resource_are_streams_timing_synchronizable(
				res_ctx->pipe_ctx[pipe_cnt].stream,
				res_ctx->pipe_ctx[i].stream)) {
			synchronized_vblank = false;
			break;
		}
	}

	for (i = 0, pipe_cnt = 0; i < dc->res_pool->pipe_count; i++) {
		struct dc_crtc_timing *timing = &res_ctx->pipe_ctx[i].stream->timing;
		unsigned int v_total;
		int output_bpc;

		if (!res_ctx->pipe_ctx[i].stream)
			continue;

		v_total = timing->v_total;
		/* todo:
		pipes[pipe_cnt].pipe.src.dynamic_metadata_enable = 0;
		pipes[pipe_cnt].pipe.src.dcc = 0;
		pipes[pipe_cnt].pipe.src.vm = 0;*/

		pipes[pipe_cnt].dout.dsc_enable = res_ctx->pipe_ctx[i].stream->timing.flags.DSC;
		/* todo: rotation?*/
		pipes[pipe_cnt].dout.dsc_slices = res_ctx->pipe_ctx[i].stream->timing.dsc_cfg.num_slices_h;
		if (res_ctx->pipe_ctx[i].stream->use_dynamic_meta) {
			pipes[pipe_cnt].pipe.src.dynamic_metadata_enable = true;
			/* 1/2 vblank */
			pipes[pipe_cnt].pipe.src.dynamic_metadata_lines_before_active =
				(v_total - timing->v_addressable
					- timing->v_border_top - timing->v_border_bottom) / 2;
			/* 36 bytes dp, 32 hdmi */
			pipes[pipe_cnt].pipe.src.dynamic_metadata_xmit_bytes =
				dc_is_dp_signal(res_ctx->pipe_ctx[i].stream->signal) ? 36 : 32;
		}
		pipes[pipe_cnt].pipe.src.dcc = false;
		pipes[pipe_cnt].pipe.src.dcc_rate = 1;
		pipes[pipe_cnt].pipe.dest.synchronized_vblank_all_planes = synchronized_vblank;
		pipes[pipe_cnt].pipe.dest.hblank_start = timing->h_total - timing->h_front_porch;
		pipes[pipe_cnt].pipe.dest.hblank_end = pipes[pipe_cnt].pipe.dest.hblank_start
				- timing->h_addressable
				- timing->h_border_left
				- timing->h_border_right;
		pipes[pipe_cnt].pipe.dest.vblank_start = v_total - timing->v_front_porch;
		pipes[pipe_cnt].pipe.dest.vblank_end = pipes[pipe_cnt].pipe.dest.vblank_start
				- timing->v_addressable
				- timing->v_border_top
				- timing->v_border_bottom;
		pipes[pipe_cnt].pipe.dest.htotal = timing->h_total;
		pipes[pipe_cnt].pipe.dest.vtotal = v_total;
		pipes[pipe_cnt].pipe.dest.hactive = timing->h_addressable;
		pipes[pipe_cnt].pipe.dest.vactive = timing->v_addressable;
		pipes[pipe_cnt].pipe.dest.interlaced = timing->flags.INTERLACE;
		pipes[pipe_cnt].pipe.dest.pixel_rate_mhz = timing->pix_clk_100hz/10000.0;
		if (timing->timing_3d_format == TIMING_3D_FORMAT_HW_FRAME_PACKING)
			pipes[pipe_cnt].pipe.dest.pixel_rate_mhz *= 2;
		pipes[pipe_cnt].pipe.dest.otg_inst = res_ctx->pipe_ctx[i].stream_res.tg->inst;
		pipes[pipe_cnt].dout.dp_lanes = 4;
		pipes[pipe_cnt].pipe.dest.vtotal_min = res_ctx->pipe_ctx[i].stream->adjust.v_total_min;
		pipes[pipe_cnt].pipe.dest.vtotal_max = res_ctx->pipe_ctx[i].stream->adjust.v_total_max;
		pipes[pipe_cnt].pipe.dest.odm_combine = res_ctx->pipe_ctx[i].prev_odm_pipe
							|| res_ctx->pipe_ctx[i].next_odm_pipe;
		pipes[pipe_cnt].pipe.src.hsplit_grp = res_ctx->pipe_ctx[i].pipe_idx;
		if (res_ctx->pipe_ctx[i].top_pipe && res_ctx->pipe_ctx[i].top_pipe->plane_state
				== res_ctx->pipe_ctx[i].plane_state)
			pipes[pipe_cnt].pipe.src.hsplit_grp = res_ctx->pipe_ctx[i].top_pipe->pipe_idx;
		else if (res_ctx->pipe_ctx[i].prev_odm_pipe) {
			struct pipe_ctx *first_pipe = res_ctx->pipe_ctx[i].prev_odm_pipe;

			while (first_pipe->prev_odm_pipe)
				first_pipe = first_pipe->prev_odm_pipe;
			pipes[pipe_cnt].pipe.src.hsplit_grp = first_pipe->pipe_idx;
		}

		switch (res_ctx->pipe_ctx[i].stream->signal) {
		case SIGNAL_TYPE_DISPLAY_PORT_MST:
		case SIGNAL_TYPE_DISPLAY_PORT:
			pipes[pipe_cnt].dout.output_type = dm_dp;
			break;
		case SIGNAL_TYPE_EDP:
			pipes[pipe_cnt].dout.output_type = dm_edp;
			break;
		case SIGNAL_TYPE_HDMI_TYPE_A:
		case SIGNAL_TYPE_DVI_SINGLE_LINK:
		case SIGNAL_TYPE_DVI_DUAL_LINK:
			pipes[pipe_cnt].dout.output_type = dm_hdmi;
			break;
		default:
			/* In case there is no signal, set dp with 4 lanes to allow max config */
			pipes[pipe_cnt].dout.output_type = dm_dp;
			pipes[pipe_cnt].dout.dp_lanes = 4;
		}

		switch (res_ctx->pipe_ctx[i].stream->timing.display_color_depth) {
		case COLOR_DEPTH_666:
			output_bpc = 6;
			break;
		case COLOR_DEPTH_888:
			output_bpc = 8;
			break;
		case COLOR_DEPTH_101010:
			output_bpc = 10;
			break;
		case COLOR_DEPTH_121212:
			output_bpc = 12;
			break;
		case COLOR_DEPTH_141414:
			output_bpc = 14;
			break;
		case COLOR_DEPTH_161616:
			output_bpc = 16;
			break;
		case COLOR_DEPTH_999:
			output_bpc = 9;
			break;
		case COLOR_DEPTH_111111:
			output_bpc = 11;
			break;
		default:
			output_bpc = 8;
			break;
		}

		switch (res_ctx->pipe_ctx[i].stream->timing.pixel_encoding) {
		case PIXEL_ENCODING_RGB:
		case PIXEL_ENCODING_YCBCR444:
			pipes[pipe_cnt].dout.output_format = dm_444;
			pipes[pipe_cnt].dout.output_bpp = output_bpc * 3;
			break;
		case PIXEL_ENCODING_YCBCR420:
			pipes[pipe_cnt].dout.output_format = dm_420;
			pipes[pipe_cnt].dout.output_bpp = (output_bpc * 3.0) / 2;
			break;
		case PIXEL_ENCODING_YCBCR422:
			if (true) /* todo */
				pipes[pipe_cnt].dout.output_format = dm_s422;
			else
				pipes[pipe_cnt].dout.output_format = dm_n422;
			pipes[pipe_cnt].dout.output_bpp = output_bpc * 2;
			break;
		default:
			pipes[pipe_cnt].dout.output_format = dm_444;
			pipes[pipe_cnt].dout.output_bpp = output_bpc * 3;
		}

		if (res_ctx->pipe_ctx[i].stream->timing.flags.DSC)
			pipes[pipe_cnt].dout.output_bpp = res_ctx->pipe_ctx[i].stream->timing.dsc_cfg.bits_per_pixel / 16.0;

		/* todo: default max for now, until there is logic reflecting this in dc*/
		pipes[pipe_cnt].dout.output_bpc = 12;
		/*
		 * Use max cursor settings for calculations to minimize
		 * bw calculations due to cursor on/off
		 */
		pipes[pipe_cnt].pipe.src.num_cursors = 2;
		pipes[pipe_cnt].pipe.src.cur0_src_width = 256;
		pipes[pipe_cnt].pipe.src.cur0_bpp = dm_cur_32bit;
		pipes[pipe_cnt].pipe.src.cur1_src_width = 256;
		pipes[pipe_cnt].pipe.src.cur1_bpp = dm_cur_32bit;

		if (!res_ctx->pipe_ctx[i].plane_state) {
			pipes[pipe_cnt].pipe.src.source_scan = dm_horz;
			pipes[pipe_cnt].pipe.src.sw_mode = dm_sw_linear;
			pipes[pipe_cnt].pipe.src.macro_tile_size = dm_64k_tile;
			pipes[pipe_cnt].pipe.src.viewport_width = timing->h_addressable;
			if (pipes[pipe_cnt].pipe.src.viewport_width > 1920)
				pipes[pipe_cnt].pipe.src.viewport_width = 1920;
			pipes[pipe_cnt].pipe.src.viewport_height = timing->v_addressable;
			if (pipes[pipe_cnt].pipe.src.viewport_height > 1080)
				pipes[pipe_cnt].pipe.src.viewport_height = 1080;
			pipes[pipe_cnt].pipe.src.surface_height_y = pipes[pipe_cnt].pipe.src.viewport_height;
			pipes[pipe_cnt].pipe.src.data_pitch = ((pipes[pipe_cnt].pipe.src.viewport_width + 63) / 64) * 64; /* linear sw only */
			pipes[pipe_cnt].pipe.src.source_format = dm_444_32;
			pipes[pipe_cnt].pipe.dest.recout_width = pipes[pipe_cnt].pipe.src.viewport_width; /*vp_width/hratio*/
			pipes[pipe_cnt].pipe.dest.recout_height = pipes[pipe_cnt].pipe.src.viewport_height; /*vp_height/vratio*/
			pipes[pipe_cnt].pipe.dest.full_recout_width = pipes[pipe_cnt].pipe.dest.recout_width;  /*when is_hsplit != 1*/
			pipes[pipe_cnt].pipe.dest.full_recout_height = pipes[pipe_cnt].pipe.dest.recout_height; /*when is_hsplit != 1*/
			pipes[pipe_cnt].pipe.scale_ratio_depth.lb_depth = dm_lb_16;
			pipes[pipe_cnt].pipe.scale_ratio_depth.hscl_ratio = 1.0;
			pipes[pipe_cnt].pipe.scale_ratio_depth.vscl_ratio = 1.0;
			pipes[pipe_cnt].pipe.scale_ratio_depth.scl_enable = 0; /*Lb only or Full scl*/
			pipes[pipe_cnt].pipe.scale_taps.htaps = 1;
			pipes[pipe_cnt].pipe.scale_taps.vtaps = 1;
			pipes[pipe_cnt].pipe.src.is_hsplit = 0;
			pipes[pipe_cnt].pipe.dest.odm_combine = 0;
			pipes[pipe_cnt].pipe.dest.vtotal_min = v_total;
			pipes[pipe_cnt].pipe.dest.vtotal_max = v_total;
		} else {
			struct dc_plane_state *pln = res_ctx->pipe_ctx[i].plane_state;
			struct scaler_data *scl = &res_ctx->pipe_ctx[i].plane_res.scl_data;

			pipes[pipe_cnt].pipe.src.immediate_flip = pln->flip_immediate;
			pipes[pipe_cnt].pipe.src.is_hsplit = (res_ctx->pipe_ctx[i].bottom_pipe
					&& res_ctx->pipe_ctx[i].bottom_pipe->plane_state == pln)
					|| (res_ctx->pipe_ctx[i].top_pipe
					&& res_ctx->pipe_ctx[i].top_pipe->plane_state == pln);
			pipes[pipe_cnt].pipe.src.source_scan = pln->rotation == ROTATION_ANGLE_90
					|| pln->rotation == ROTATION_ANGLE_270 ? dm_vert : dm_horz;
			pipes[pipe_cnt].pipe.src.viewport_y_y = scl->viewport.y;
			pipes[pipe_cnt].pipe.src.viewport_y_c = scl->viewport_c.y;
			pipes[pipe_cnt].pipe.src.viewport_width = scl->viewport.width;
			pipes[pipe_cnt].pipe.src.viewport_width_c = scl->viewport_c.width;
			pipes[pipe_cnt].pipe.src.viewport_height = scl->viewport.height;
			pipes[pipe_cnt].pipe.src.viewport_height_c = scl->viewport_c.height;
			pipes[pipe_cnt].pipe.src.surface_height_y = pln->plane_size.surface_size.height;
			if (pln->format >= SURFACE_PIXEL_FORMAT_VIDEO_BEGIN) {
				pipes[pipe_cnt].pipe.src.data_pitch = pln->plane_size.surface_pitch;
				pipes[pipe_cnt].pipe.src.data_pitch_c = pln->plane_size.chroma_pitch;
				pipes[pipe_cnt].pipe.src.meta_pitch = pln->dcc.meta_pitch;
				pipes[pipe_cnt].pipe.src.meta_pitch_c = pln->dcc.meta_pitch_c;
			} else {
				pipes[pipe_cnt].pipe.src.data_pitch = pln->plane_size.surface_pitch;
				pipes[pipe_cnt].pipe.src.meta_pitch = pln->dcc.meta_pitch;
			}
			pipes[pipe_cnt].pipe.src.dcc = pln->dcc.enable;
			pipes[pipe_cnt].pipe.dest.recout_width = scl->recout.width;
			pipes[pipe_cnt].pipe.dest.recout_height = scl->recout.height;
			pipes[pipe_cnt].pipe.dest.full_recout_width = scl->recout.width;
			pipes[pipe_cnt].pipe.dest.full_recout_height = scl->recout.height;
			if (res_ctx->pipe_ctx[i].bottom_pipe && res_ctx->pipe_ctx[i].bottom_pipe->plane_state == pln) {
				pipes[pipe_cnt].pipe.dest.full_recout_width +=
						res_ctx->pipe_ctx[i].bottom_pipe->plane_res.scl_data.recout.width;
				pipes[pipe_cnt].pipe.dest.full_recout_height +=
						res_ctx->pipe_ctx[i].bottom_pipe->plane_res.scl_data.recout.height;
			} else if (res_ctx->pipe_ctx[i].top_pipe && res_ctx->pipe_ctx[i].top_pipe->plane_state == pln) {
				pipes[pipe_cnt].pipe.dest.full_recout_width +=
						res_ctx->pipe_ctx[i].top_pipe->plane_res.scl_data.recout.width;
				pipes[pipe_cnt].pipe.dest.full_recout_height +=
						res_ctx->pipe_ctx[i].top_pipe->plane_res.scl_data.recout.height;
			}

			pipes[pipe_cnt].pipe.scale_ratio_depth.lb_depth = dm_lb_16;
			pipes[pipe_cnt].pipe.scale_ratio_depth.hscl_ratio = (double) scl->ratios.horz.value / (1ULL<<32);
			pipes[pipe_cnt].pipe.scale_ratio_depth.hscl_ratio_c = (double) scl->ratios.horz_c.value / (1ULL<<32);
			pipes[pipe_cnt].pipe.scale_ratio_depth.vscl_ratio = (double) scl->ratios.vert.value / (1ULL<<32);
			pipes[pipe_cnt].pipe.scale_ratio_depth.vscl_ratio_c = (double) scl->ratios.vert_c.value / (1ULL<<32);
			pipes[pipe_cnt].pipe.scale_ratio_depth.scl_enable =
					scl->ratios.vert.value != dc_fixpt_one.value
					|| scl->ratios.horz.value != dc_fixpt_one.value
					|| scl->ratios.vert_c.value != dc_fixpt_one.value
					|| scl->ratios.horz_c.value != dc_fixpt_one.value /*Lb only or Full scl*/
					|| dc->debug.always_scale; /*support always scale*/
			pipes[pipe_cnt].pipe.scale_taps.htaps = scl->taps.h_taps;
			pipes[pipe_cnt].pipe.scale_taps.htaps_c = scl->taps.h_taps_c;
			pipes[pipe_cnt].pipe.scale_taps.vtaps = scl->taps.v_taps;
			pipes[pipe_cnt].pipe.scale_taps.vtaps_c = scl->taps.v_taps_c;

			pipes[pipe_cnt].pipe.src.macro_tile_size =
					swizzle_mode_to_macro_tile_size(pln->tiling_info.gfx9.swizzle);
			swizzle_to_dml_params(pln->tiling_info.gfx9.swizzle,
					&pipes[pipe_cnt].pipe.src.sw_mode);

			switch (pln->format) {
			case SURFACE_PIXEL_FORMAT_VIDEO_420_YCbCr:
			case SURFACE_PIXEL_FORMAT_VIDEO_420_YCrCb:
				pipes[pipe_cnt].pipe.src.source_format = dm_420_8;
				break;
			case SURFACE_PIXEL_FORMAT_VIDEO_420_10bpc_YCbCr:
			case SURFACE_PIXEL_FORMAT_VIDEO_420_10bpc_YCrCb:
				pipes[pipe_cnt].pipe.src.source_format = dm_420_10;
				break;
			case SURFACE_PIXEL_FORMAT_GRPH_ARGB16161616:
			case SURFACE_PIXEL_FORMAT_GRPH_ARGB16161616F:
			case SURFACE_PIXEL_FORMAT_GRPH_ABGR16161616F:
				pipes[pipe_cnt].pipe.src.source_format = dm_444_64;
				break;
			case SURFACE_PIXEL_FORMAT_GRPH_ARGB1555:
			case SURFACE_PIXEL_FORMAT_GRPH_RGB565:
				pipes[pipe_cnt].pipe.src.source_format = dm_444_16;
				break;
			case SURFACE_PIXEL_FORMAT_GRPH_PALETA_256_COLORS:
				pipes[pipe_cnt].pipe.src.source_format = dm_444_8;
				break;
			default:
				pipes[pipe_cnt].pipe.src.source_format = dm_444_32;
				break;
			}
		}

		pipe_cnt++;
	}

	/* populate writeback information */
	dc->res_pool->funcs->populate_dml_writeback_from_context(dc, res_ctx, pipes);

	return pipe_cnt;
}

unsigned int dcn20_calc_max_scaled_time(
		unsigned int time_per_pixel,
		enum mmhubbub_wbif_mode mode,
		unsigned int urgent_watermark)
{
	unsigned int time_per_byte = 0;
	unsigned int total_y_free_entry = 0x200; /* two memory piece for luma */
	unsigned int total_c_free_entry = 0x140; /* two memory piece for chroma */
	unsigned int small_free_entry, max_free_entry;
	unsigned int buf_lh_capability;
	unsigned int max_scaled_time;

	if (mode == PACKED_444) /* packed mode */
		time_per_byte = time_per_pixel/4;
	else if (mode == PLANAR_420_8BPC)
		time_per_byte  = time_per_pixel;
	else if (mode == PLANAR_420_10BPC) /* p010 */
		time_per_byte  = time_per_pixel * 819/1024;

	if (time_per_byte == 0)
		time_per_byte = 1;

	small_free_entry  = (total_y_free_entry > total_c_free_entry) ? total_c_free_entry : total_y_free_entry;
	max_free_entry    = (mode == PACKED_444) ? total_y_free_entry + total_c_free_entry : small_free_entry;
	buf_lh_capability = max_free_entry*time_per_byte*32/16; /* there is 4bit fraction */
	max_scaled_time   = buf_lh_capability - urgent_watermark;
	return max_scaled_time;
}

void dcn20_set_mcif_arb_params(
		struct dc *dc,
		struct dc_state *context,
		display_e2e_pipe_params_st *pipes,
		int pipe_cnt)
{
	enum mmhubbub_wbif_mode wbif_mode;
	struct mcif_arb_params *wb_arb_params;
	int i, j, k, dwb_pipe;

	/* Writeback MCIF_WB arbitration parameters */
	dwb_pipe = 0;
	for (i = 0; i < dc->res_pool->pipe_count; i++) {

		if (!context->res_ctx.pipe_ctx[i].stream)
			continue;

		for (j = 0; j < MAX_DWB_PIPES; j++) {
			if (context->res_ctx.pipe_ctx[i].stream->writeback_info[j].wb_enabled == false)
				continue;

			//wb_arb_params = &context->res_ctx.pipe_ctx[i].stream->writeback_info[j].mcif_arb_params;
			wb_arb_params = &context->bw_ctx.bw.dcn.bw_writeback.mcif_wb_arb[dwb_pipe];

			if (context->res_ctx.pipe_ctx[i].stream->writeback_info[j].dwb_params.out_format == dwb_scaler_mode_yuv420) {
				if (context->res_ctx.pipe_ctx[i].stream->writeback_info[j].dwb_params.output_depth == DWB_OUTPUT_PIXEL_DEPTH_8BPC)
					wbif_mode = PLANAR_420_8BPC;
				else
					wbif_mode = PLANAR_420_10BPC;
			} else
				wbif_mode = PACKED_444;

			for (k = 0; k < sizeof(wb_arb_params->cli_watermark)/sizeof(wb_arb_params->cli_watermark[0]); k++) {
				wb_arb_params->cli_watermark[k] = get_wm_writeback_urgent(&context->bw_ctx.dml, pipes, pipe_cnt) * 1000;
				wb_arb_params->pstate_watermark[k] = get_wm_writeback_dram_clock_change(&context->bw_ctx.dml, pipes, pipe_cnt) * 1000;
			}
			wb_arb_params->time_per_pixel = 16.0 / context->res_ctx.pipe_ctx[i].stream->phy_pix_clk; /* 4 bit fraction, ms */
			wb_arb_params->slice_lines = 32;
			wb_arb_params->arbitration_slice = 2;
			wb_arb_params->max_scaled_time = dcn20_calc_max_scaled_time(wb_arb_params->time_per_pixel,
				wbif_mode,
				wb_arb_params->cli_watermark[0]); /* assume 4 watermark sets have the same value */

			dwb_pipe++;

			if (dwb_pipe >= MAX_DWB_PIPES)
				return;
		}
		if (dwb_pipe >= MAX_DWB_PIPES)
			return;
	}
}

bool dcn20_validate_dsc(struct dc *dc, struct dc_state *new_ctx)
{
	int i;

	/* Validate DSC config, dsc count validation is already done */
	for (i = 0; i < dc->res_pool->pipe_count; i++) {
		struct pipe_ctx *pipe_ctx = &new_ctx->res_ctx.pipe_ctx[i];
		struct dc_stream_state *stream = pipe_ctx->stream;
		struct dsc_config dsc_cfg;
		struct pipe_ctx *odm_pipe;
		int opp_cnt = 1;

		for (odm_pipe = pipe_ctx->next_odm_pipe; odm_pipe; odm_pipe = odm_pipe->next_odm_pipe)
			opp_cnt++;

		/* Only need to validate top pipe */
		if (pipe_ctx->top_pipe || pipe_ctx->prev_odm_pipe || !stream || !stream->timing.flags.DSC)
			continue;

		dsc_cfg.pic_width = (stream->timing.h_addressable + stream->timing.h_border_left
				+ stream->timing.h_border_right) / opp_cnt;
		dsc_cfg.pic_height = stream->timing.v_addressable + stream->timing.v_border_top
				+ stream->timing.v_border_bottom;
		dsc_cfg.pixel_encoding = stream->timing.pixel_encoding;
		dsc_cfg.color_depth = stream->timing.display_color_depth;
		dsc_cfg.dc_dsc_cfg = stream->timing.dsc_cfg;
		dsc_cfg.dc_dsc_cfg.num_slices_h /= opp_cnt;

		if (!pipe_ctx->stream_res.dsc->funcs->dsc_validate_stream(pipe_ctx->stream_res.dsc, &dsc_cfg))
			return false;
	}
	return true;
}

struct pipe_ctx *dcn20_find_secondary_pipe(struct dc *dc,
		struct resource_context *res_ctx,
		const struct resource_pool *pool,
		const struct pipe_ctx *primary_pipe)
{
	struct pipe_ctx *secondary_pipe = NULL;

	if (dc && primary_pipe) {
		int j;
		int preferred_pipe_idx = 0;

		/* first check the prev dc state:
		 * if this primary pipe has a bottom pipe in prev. state
		 * and if the bottom pipe is still available (which it should be),
		 * pick that pipe as secondary
		 * Same logic applies for ODM pipes. Since mpo is not allowed with odm
		 * check in else case.
		 */
		if (dc->current_state->res_ctx.pipe_ctx[primary_pipe->pipe_idx].bottom_pipe) {
			preferred_pipe_idx = dc->current_state->res_ctx.pipe_ctx[primary_pipe->pipe_idx].bottom_pipe->pipe_idx;
			if (res_ctx->pipe_ctx[preferred_pipe_idx].stream == NULL) {
				secondary_pipe = &res_ctx->pipe_ctx[preferred_pipe_idx];
				secondary_pipe->pipe_idx = preferred_pipe_idx;
			}
		} else if (dc->current_state->res_ctx.pipe_ctx[primary_pipe->pipe_idx].next_odm_pipe) {
			preferred_pipe_idx = dc->current_state->res_ctx.pipe_ctx[primary_pipe->pipe_idx].next_odm_pipe->pipe_idx;
			if (res_ctx->pipe_ctx[preferred_pipe_idx].stream == NULL) {
				secondary_pipe = &res_ctx->pipe_ctx[preferred_pipe_idx];
				secondary_pipe->pipe_idx = preferred_pipe_idx;
			}
		}

		/*
		 * if this primary pipe does not have a bottom pipe in prev. state
		 * start backward and find a pipe that did not used to be a bottom pipe in
		 * prev. dc state. This way we make sure we keep the same assignment as
		 * last state and will not have to reprogram every pipe
		 */
		if (secondary_pipe == NULL) {
			for (j = dc->res_pool->pipe_count - 1; j >= 0; j--) {
				if (dc->current_state->res_ctx.pipe_ctx[j].top_pipe == NULL
						&& dc->current_state->res_ctx.pipe_ctx[j].prev_odm_pipe == NULL) {
					preferred_pipe_idx = j;

					if (res_ctx->pipe_ctx[preferred_pipe_idx].stream == NULL) {
						secondary_pipe = &res_ctx->pipe_ctx[preferred_pipe_idx];
						secondary_pipe->pipe_idx = preferred_pipe_idx;
						break;
					}
				}
			}
		}
		/*
		 * We should never hit this assert unless assignments are shuffled around
		 * if this happens we will prob. hit a vsync tdr
		 */
		ASSERT(secondary_pipe);
		/*
		 * search backwards for the second pipe to keep pipe
		 * assignment more consistent
		 */
		if (secondary_pipe == NULL) {
			for (j = dc->res_pool->pipe_count - 1; j >= 0; j--) {
				preferred_pipe_idx = j;

				if (res_ctx->pipe_ctx[preferred_pipe_idx].stream == NULL) {
					secondary_pipe = &res_ctx->pipe_ctx[preferred_pipe_idx];
					secondary_pipe->pipe_idx = preferred_pipe_idx;
					break;
				}
			}
		}
	}

	return secondary_pipe;
}

void dcn20_merge_pipes_for_validate(
		struct dc *dc,
		struct dc_state *context)
{
	int i;

	/* merge previously split odm pipes since mode support needs to make the decision */
	for (i = 0; i < dc->res_pool->pipe_count; i++) {
		struct pipe_ctx *pipe = &context->res_ctx.pipe_ctx[i];
		struct pipe_ctx *odm_pipe = pipe->next_odm_pipe;

		if (pipe->prev_odm_pipe)
			continue;

		pipe->next_odm_pipe = NULL;
		while (odm_pipe) {
			struct pipe_ctx *next_odm_pipe = odm_pipe->next_odm_pipe;

			odm_pipe->plane_state = NULL;
			odm_pipe->stream = NULL;
			odm_pipe->top_pipe = NULL;
			odm_pipe->bottom_pipe = NULL;
			odm_pipe->prev_odm_pipe = NULL;
			odm_pipe->next_odm_pipe = NULL;
			if (odm_pipe->stream_res.dsc)
				release_dsc(&context->res_ctx, dc->res_pool, &odm_pipe->stream_res.dsc);
			/* Clear plane_res and stream_res */
			memset(&odm_pipe->plane_res, 0, sizeof(odm_pipe->plane_res));
			memset(&odm_pipe->stream_res, 0, sizeof(odm_pipe->stream_res));
			odm_pipe = next_odm_pipe;
		}
		if (pipe->plane_state)
			resource_build_scaling_params(pipe);
	}

	/* merge previously mpc split pipes since mode support needs to make the decision */
	for (i = 0; i < dc->res_pool->pipe_count; i++) {
		struct pipe_ctx *pipe = &context->res_ctx.pipe_ctx[i];
		struct pipe_ctx *hsplit_pipe = pipe->bottom_pipe;

		if (!hsplit_pipe || hsplit_pipe->plane_state != pipe->plane_state)
			continue;

		pipe->bottom_pipe = hsplit_pipe->bottom_pipe;
		if (hsplit_pipe->bottom_pipe)
			hsplit_pipe->bottom_pipe->top_pipe = pipe;
		hsplit_pipe->plane_state = NULL;
		hsplit_pipe->stream = NULL;
		hsplit_pipe->top_pipe = NULL;
		hsplit_pipe->bottom_pipe = NULL;

		/* Clear plane_res and stream_res */
		memset(&hsplit_pipe->plane_res, 0, sizeof(hsplit_pipe->plane_res));
		memset(&hsplit_pipe->stream_res, 0, sizeof(hsplit_pipe->stream_res));
		if (pipe->plane_state)
			resource_build_scaling_params(pipe);
	}
}

int dcn20_validate_apply_pipe_split_flags(
		struct dc *dc,
		struct dc_state *context,
		int vlevel,
		bool *split)
{
	int i, pipe_idx, vlevel_split;
	bool force_split = false;
	bool avoid_split = dc->debug.pipe_split_policy != MPC_SPLIT_DYNAMIC;

	/* Single display loop, exits if there is more than one display */
	for (i = 0; i < dc->res_pool->pipe_count; i++) {
		struct pipe_ctx *pipe = &context->res_ctx.pipe_ctx[i];
		bool exit_loop = false;

		if (!pipe->stream || pipe->top_pipe)
			continue;

		if (dc->debug.force_single_disp_pipe_split) {
			if (!force_split)
				force_split = true;
			else {
				force_split = false;
				exit_loop = true;
			}
		}
		if (dc->debug.pipe_split_policy == MPC_SPLIT_AVOID_MULT_DISP) {
			if (avoid_split)
				avoid_split = false;
			else {
				avoid_split = true;
				exit_loop = true;
			}
		}
		if (exit_loop)
			break;
	}
	/* TODO: fix dc bugs and remove this split threshold thing */
	if (context->stream_count > dc->res_pool->pipe_count / 2)
		avoid_split = true;

	/* Avoid split loop looks for lowest voltage level that allows most unsplit pipes possible */
	if (avoid_split) {
		for (i = 0, pipe_idx = 0; i < dc->res_pool->pipe_count; i++) {
			if (!context->res_ctx.pipe_ctx[i].stream)
				continue;

			for (vlevel_split = vlevel; vlevel <= context->bw_ctx.dml.soc.num_states; vlevel++)
				if (context->bw_ctx.dml.vba.NoOfDPP[vlevel][0][pipe_idx] == 1)
					break;
			/* Impossible to not split this pipe */
			if (vlevel > context->bw_ctx.dml.soc.num_states)
				vlevel = vlevel_split;
			pipe_idx++;
		}
		context->bw_ctx.dml.vba.maxMpcComb = 0;
	}

	/* Split loop sets which pipe should be split based on dml outputs and dc flags */
	for (i = 0, pipe_idx = 0; i < dc->res_pool->pipe_count; i++) {
		struct pipe_ctx *pipe = &context->res_ctx.pipe_ctx[i];

		if (!context->res_ctx.pipe_ctx[i].stream)
			continue;

		if (force_split || context->bw_ctx.dml.vba.NoOfDPP[vlevel][context->bw_ctx.dml.vba.maxMpcComb][pipe_idx] > 1)
			split[i] = true;
		if ((pipe->stream->view_format ==
				VIEW_3D_FORMAT_SIDE_BY_SIDE ||
				pipe->stream->view_format ==
				VIEW_3D_FORMAT_TOP_AND_BOTTOM) &&
				(pipe->stream->timing.timing_3d_format ==
				TIMING_3D_FORMAT_TOP_AND_BOTTOM ||
				 pipe->stream->timing.timing_3d_format ==
				TIMING_3D_FORMAT_SIDE_BY_SIDE))
			split[i] = true;
		if (dc->debug.force_odm_combine & (1 << pipe->stream_res.tg->inst)) {
			split[i] = true;
			context->bw_ctx.dml.vba.ODMCombineEnablePerState[vlevel][pipe_idx] = true;
		}
		context->bw_ctx.dml.vba.ODMCombineEnabled[pipe_idx] =
			context->bw_ctx.dml.vba.ODMCombineEnablePerState[vlevel][pipe_idx];
		/* Adjust dppclk when split is forced, do not bother with dispclk */
		if (split[i] && context->bw_ctx.dml.vba.NoOfDPP[vlevel][context->bw_ctx.dml.vba.maxMpcComb][pipe_idx] == 1)
			context->bw_ctx.dml.vba.RequiredDPPCLK[vlevel][context->bw_ctx.dml.vba.maxMpcComb][pipe_idx] /= 2;
		pipe_idx++;
	}

	return vlevel;
}

bool dcn20_fast_validate_bw(
		struct dc *dc,
		struct dc_state *context,
		display_e2e_pipe_params_st *pipes,
		int *pipe_cnt_out,
		int *pipe_split_from,
		int *vlevel_out)
{
	bool out = false;
	bool split[MAX_PIPES] = { false };
	int pipe_cnt, i, pipe_idx, vlevel;

	ASSERT(pipes);
	if (!pipes)
		return false;

	dcn20_merge_pipes_for_validate(dc, context);

	pipe_cnt = dc->res_pool->funcs->populate_dml_pipes(dc, context, pipes);

	*pipe_cnt_out = pipe_cnt;

	if (!pipe_cnt) {
		out = true;
		goto validate_out;
	}

	vlevel = dml_get_voltage_level(&context->bw_ctx.dml, pipes, pipe_cnt);

	if (vlevel > context->bw_ctx.dml.soc.num_states)
		goto validate_fail;

	vlevel = dcn20_validate_apply_pipe_split_flags(dc, context, vlevel, split);

	/*initialize pipe_just_split_from to invalid idx*/
	for (i = 0; i < MAX_PIPES; i++)
		pipe_split_from[i] = -1;

	for (i = 0, pipe_idx = -1; i < dc->res_pool->pipe_count; i++) {
		struct pipe_ctx *pipe = &context->res_ctx.pipe_ctx[i];
		struct pipe_ctx *hsplit_pipe = pipe->bottom_pipe;

		if (!pipe->stream || pipe_split_from[i] >= 0)
			continue;

		pipe_idx++;

		if (!pipe->top_pipe && !pipe->plane_state && context->bw_ctx.dml.vba.ODMCombineEnabled[pipe_idx]) {
			hsplit_pipe = dcn20_find_secondary_pipe(dc, &context->res_ctx, dc->res_pool, pipe);
			ASSERT(hsplit_pipe);
			if (!dcn20_split_stream_for_odm(
					&context->res_ctx, dc->res_pool,
					pipe, hsplit_pipe))
				goto validate_fail;
			pipe_split_from[hsplit_pipe->pipe_idx] = pipe_idx;
			dcn20_build_mapped_resource(dc, context, pipe->stream);
		}

		if (!pipe->plane_state)
			continue;
		/* Skip 2nd half of already split pipe */
		if (pipe->top_pipe && pipe->plane_state == pipe->top_pipe->plane_state)
			continue;

		/* We do not support mpo + odm at the moment */
		if (hsplit_pipe && hsplit_pipe->plane_state != pipe->plane_state
				&& context->bw_ctx.dml.vba.ODMCombineEnabled[pipe_idx])
			goto validate_fail;

		if (split[i]) {
			if (!hsplit_pipe || hsplit_pipe->plane_state != pipe->plane_state) {
				/* pipe not split previously needs split */
				hsplit_pipe = dcn20_find_secondary_pipe(dc, &context->res_ctx, dc->res_pool, pipe);
				ASSERT(hsplit_pipe);
				if (!hsplit_pipe) {
					context->bw_ctx.dml.vba.RequiredDPPCLK[vlevel][context->bw_ctx.dml.vba.maxMpcComb][pipe_idx] *= 2;
					continue;
				}
				if (context->bw_ctx.dml.vba.ODMCombineEnabled[pipe_idx]) {
					if (!dcn20_split_stream_for_odm(
							&context->res_ctx, dc->res_pool,
							pipe, hsplit_pipe))
						goto validate_fail;
					dcn20_build_mapped_resource(dc, context, pipe->stream);
				} else
					dcn20_split_stream_for_mpc(
						&context->res_ctx, dc->res_pool,
						pipe, hsplit_pipe);
				pipe_split_from[hsplit_pipe->pipe_idx] = pipe_idx;
			}
		} else if (hsplit_pipe && hsplit_pipe->plane_state == pipe->plane_state) {
			/* merge should already have been done */
			ASSERT(0);
		}
	}
	/* Actual dsc count per stream dsc validation*/
	if (!dcn20_validate_dsc(dc, context)) {
		context->bw_ctx.dml.vba.ValidationStatus[context->bw_ctx.dml.vba.soc.num_states] =
				DML_FAIL_DSC_VALIDATION_FAILURE;
		goto validate_fail;
	}

	*vlevel_out = vlevel;

	out = true;
	goto validate_out;

validate_fail:
	out = false;

validate_out:
	return out;
}

static void dcn20_calculate_wm(
		struct dc *dc, struct dc_state *context,
		display_e2e_pipe_params_st *pipes,
		int *out_pipe_cnt,
		int *pipe_split_from,
		int vlevel)
{
	int pipe_cnt, i, pipe_idx;

	for (i = 0, pipe_idx = 0, pipe_cnt = 0; i < dc->res_pool->pipe_count; i++) {
		if (!context->res_ctx.pipe_ctx[i].stream)
			continue;

		pipes[pipe_cnt].clks_cfg.refclk_mhz = dc->res_pool->ref_clocks.dchub_ref_clock_inKhz / 1000.0;
		pipes[pipe_cnt].clks_cfg.dispclk_mhz = context->bw_ctx.dml.vba.RequiredDISPCLK[vlevel][context->bw_ctx.dml.vba.maxMpcComb];

		if (pipe_split_from[i] < 0) {
			pipes[pipe_cnt].clks_cfg.dppclk_mhz =
					context->bw_ctx.dml.vba.RequiredDPPCLK[vlevel][context->bw_ctx.dml.vba.maxMpcComb][pipe_idx];
			if (context->bw_ctx.dml.vba.BlendingAndTiming[pipe_idx] == pipe_idx)
				pipes[pipe_cnt].pipe.dest.odm_combine =
						context->bw_ctx.dml.vba.ODMCombineEnabled[pipe_idx];
			else
				pipes[pipe_cnt].pipe.dest.odm_combine = 0;
			pipe_idx++;
		} else {
			pipes[pipe_cnt].clks_cfg.dppclk_mhz =
					context->bw_ctx.dml.vba.RequiredDPPCLK[vlevel][context->bw_ctx.dml.vba.maxMpcComb][pipe_split_from[i]];
			if (context->bw_ctx.dml.vba.BlendingAndTiming[pipe_split_from[i]] == pipe_split_from[i])
				pipes[pipe_cnt].pipe.dest.odm_combine =
						context->bw_ctx.dml.vba.ODMCombineEnabled[pipe_split_from[i]];
			else
				pipes[pipe_cnt].pipe.dest.odm_combine = 0;
		}

		if (dc->config.forced_clocks) {
			pipes[pipe_cnt].clks_cfg.dispclk_mhz = context->bw_ctx.dml.soc.clock_limits[0].dispclk_mhz;
			pipes[pipe_cnt].clks_cfg.dppclk_mhz = context->bw_ctx.dml.soc.clock_limits[0].dppclk_mhz;
		}
		if (dc->debug.min_disp_clk_khz > pipes[pipe_cnt].clks_cfg.dispclk_mhz * 1000)
			pipes[pipe_cnt].clks_cfg.dispclk_mhz = dc->debug.min_disp_clk_khz / 1000.0;
		if (dc->debug.min_dpp_clk_khz > pipes[pipe_cnt].clks_cfg.dppclk_mhz * 1000)
			pipes[pipe_cnt].clks_cfg.dppclk_mhz = dc->debug.min_dpp_clk_khz / 1000.0;

		pipe_cnt++;
	}

	if (pipe_cnt != pipe_idx) {
		if (dc->res_pool->funcs->populate_dml_pipes)
			pipe_cnt = dc->res_pool->funcs->populate_dml_pipes(dc,
				context, pipes);
		else
			pipe_cnt = dcn20_populate_dml_pipes_from_context(dc,
				context, pipes);
	}

	*out_pipe_cnt = pipe_cnt;

	pipes[0].clks_cfg.voltage = vlevel;
	pipes[0].clks_cfg.dcfclk_mhz = context->bw_ctx.dml.soc.clock_limits[vlevel].dcfclk_mhz;
	pipes[0].clks_cfg.socclk_mhz = context->bw_ctx.dml.soc.clock_limits[vlevel].socclk_mhz;

	/* only pipe 0 is read for voltage and dcf/soc clocks */
	if (vlevel < 1) {
		pipes[0].clks_cfg.voltage = 1;
		pipes[0].clks_cfg.dcfclk_mhz = context->bw_ctx.dml.soc.clock_limits[1].dcfclk_mhz;
		pipes[0].clks_cfg.socclk_mhz = context->bw_ctx.dml.soc.clock_limits[1].socclk_mhz;
	}
	context->bw_ctx.bw.dcn.watermarks.b.urgent_ns = get_wm_urgent(&context->bw_ctx.dml, pipes, pipe_cnt) * 1000;
	context->bw_ctx.bw.dcn.watermarks.b.cstate_pstate.cstate_enter_plus_exit_ns = get_wm_stutter_enter_exit(&context->bw_ctx.dml, pipes, pipe_cnt) * 1000;
	context->bw_ctx.bw.dcn.watermarks.b.cstate_pstate.cstate_exit_ns = get_wm_stutter_exit(&context->bw_ctx.dml, pipes, pipe_cnt) * 1000;
	context->bw_ctx.bw.dcn.watermarks.b.cstate_pstate.pstate_change_ns = get_wm_dram_clock_change(&context->bw_ctx.dml, pipes, pipe_cnt) * 1000;
	context->bw_ctx.bw.dcn.watermarks.b.pte_meta_urgent_ns = get_wm_memory_trip(&context->bw_ctx.dml, pipes, pipe_cnt) * 1000;
	context->bw_ctx.bw.dcn.watermarks.b.frac_urg_bw_nom = get_fraction_of_urgent_bandwidth(&context->bw_ctx.dml, pipes, pipe_cnt) * 1000;
	context->bw_ctx.bw.dcn.watermarks.b.frac_urg_bw_flip = get_fraction_of_urgent_bandwidth_imm_flip(&context->bw_ctx.dml, pipes, pipe_cnt) * 1000;
	context->bw_ctx.bw.dcn.watermarks.b.urgent_latency_ns = get_urgent_latency(&context->bw_ctx.dml, pipes, pipe_cnt) * 1000;

	if (vlevel < 2) {
		pipes[0].clks_cfg.voltage = 2;
		pipes[0].clks_cfg.dcfclk_mhz = context->bw_ctx.dml.soc.clock_limits[2].dcfclk_mhz;
		pipes[0].clks_cfg.socclk_mhz = context->bw_ctx.dml.soc.clock_limits[2].socclk_mhz;
	}
	context->bw_ctx.bw.dcn.watermarks.c.urgent_ns = get_wm_urgent(&context->bw_ctx.dml, pipes, pipe_cnt) * 1000;
	context->bw_ctx.bw.dcn.watermarks.c.cstate_pstate.cstate_enter_plus_exit_ns = get_wm_stutter_enter_exit(&context->bw_ctx.dml, pipes, pipe_cnt) * 1000;
	context->bw_ctx.bw.dcn.watermarks.c.cstate_pstate.cstate_exit_ns = get_wm_stutter_exit(&context->bw_ctx.dml, pipes, pipe_cnt) * 1000;
	context->bw_ctx.bw.dcn.watermarks.c.cstate_pstate.pstate_change_ns = get_wm_dram_clock_change(&context->bw_ctx.dml, pipes, pipe_cnt) * 1000;
	context->bw_ctx.bw.dcn.watermarks.c.pte_meta_urgent_ns = get_wm_memory_trip(&context->bw_ctx.dml, pipes, pipe_cnt) * 1000;
	context->bw_ctx.bw.dcn.watermarks.c.frac_urg_bw_nom = get_fraction_of_urgent_bandwidth(&context->bw_ctx.dml, pipes, pipe_cnt) * 1000;
	context->bw_ctx.bw.dcn.watermarks.c.frac_urg_bw_flip = get_fraction_of_urgent_bandwidth_imm_flip(&context->bw_ctx.dml, pipes, pipe_cnt) * 1000;

	if (vlevel < 3) {
		pipes[0].clks_cfg.voltage = 3;
		pipes[0].clks_cfg.dcfclk_mhz = context->bw_ctx.dml.soc.clock_limits[2].dcfclk_mhz;
		pipes[0].clks_cfg.socclk_mhz = context->bw_ctx.dml.soc.clock_limits[2].socclk_mhz;
	}
	context->bw_ctx.bw.dcn.watermarks.d.urgent_ns = get_wm_urgent(&context->bw_ctx.dml, pipes, pipe_cnt) * 1000;
	context->bw_ctx.bw.dcn.watermarks.d.cstate_pstate.cstate_enter_plus_exit_ns = get_wm_stutter_enter_exit(&context->bw_ctx.dml, pipes, pipe_cnt) * 1000;
	context->bw_ctx.bw.dcn.watermarks.d.cstate_pstate.cstate_exit_ns = get_wm_stutter_exit(&context->bw_ctx.dml, pipes, pipe_cnt) * 1000;
	context->bw_ctx.bw.dcn.watermarks.d.cstate_pstate.pstate_change_ns = get_wm_dram_clock_change(&context->bw_ctx.dml, pipes, pipe_cnt) * 1000;
	context->bw_ctx.bw.dcn.watermarks.d.pte_meta_urgent_ns = get_wm_memory_trip(&context->bw_ctx.dml, pipes, pipe_cnt) * 1000;
	context->bw_ctx.bw.dcn.watermarks.d.frac_urg_bw_nom = get_fraction_of_urgent_bandwidth(&context->bw_ctx.dml, pipes, pipe_cnt) * 1000;
	context->bw_ctx.bw.dcn.watermarks.d.frac_urg_bw_flip = get_fraction_of_urgent_bandwidth_imm_flip(&context->bw_ctx.dml, pipes, pipe_cnt) * 1000;

	pipes[0].clks_cfg.voltage = vlevel;
	pipes[0].clks_cfg.dcfclk_mhz = context->bw_ctx.dml.soc.clock_limits[vlevel].dcfclk_mhz;
	pipes[0].clks_cfg.socclk_mhz = context->bw_ctx.dml.soc.clock_limits[vlevel].socclk_mhz;
	context->bw_ctx.bw.dcn.watermarks.a.urgent_ns = get_wm_urgent(&context->bw_ctx.dml, pipes, pipe_cnt) * 1000;
	context->bw_ctx.bw.dcn.watermarks.a.cstate_pstate.cstate_enter_plus_exit_ns = get_wm_stutter_enter_exit(&context->bw_ctx.dml, pipes, pipe_cnt) * 1000;
	context->bw_ctx.bw.dcn.watermarks.a.cstate_pstate.cstate_exit_ns = get_wm_stutter_exit(&context->bw_ctx.dml, pipes, pipe_cnt) * 1000;
	context->bw_ctx.bw.dcn.watermarks.a.cstate_pstate.pstate_change_ns = get_wm_dram_clock_change(&context->bw_ctx.dml, pipes, pipe_cnt) * 1000;
	context->bw_ctx.bw.dcn.watermarks.a.pte_meta_urgent_ns = get_wm_memory_trip(&context->bw_ctx.dml, pipes, pipe_cnt) * 1000;
	context->bw_ctx.bw.dcn.watermarks.a.frac_urg_bw_nom = get_fraction_of_urgent_bandwidth(&context->bw_ctx.dml, pipes, pipe_cnt) * 1000;
	context->bw_ctx.bw.dcn.watermarks.a.frac_urg_bw_flip = get_fraction_of_urgent_bandwidth_imm_flip(&context->bw_ctx.dml, pipes, pipe_cnt) * 1000;
}

void dcn20_calculate_dlg_params(
		struct dc *dc, struct dc_state *context,
		display_e2e_pipe_params_st *pipes,
		int pipe_cnt,
		int vlevel)
{
	int i, j, pipe_idx, pipe_idx_unsplit;
	bool visited[MAX_PIPES] = { 0 };

	/* Writeback MCIF_WB arbitration parameters */
	dc->res_pool->funcs->set_mcif_arb_params(dc, context, pipes, pipe_cnt);

	context->bw_ctx.bw.dcn.clk.dispclk_khz = context->bw_ctx.dml.vba.DISPCLK * 1000;
	context->bw_ctx.bw.dcn.clk.dcfclk_khz = context->bw_ctx.dml.vba.DCFCLK * 1000;
	context->bw_ctx.bw.dcn.clk.socclk_khz = context->bw_ctx.dml.vba.SOCCLK * 1000;
	context->bw_ctx.bw.dcn.clk.dramclk_khz = context->bw_ctx.dml.vba.DRAMSpeed * 1000 / 16;
	context->bw_ctx.bw.dcn.clk.dcfclk_deep_sleep_khz = context->bw_ctx.dml.vba.DCFCLKDeepSleep * 1000;
	context->bw_ctx.bw.dcn.clk.fclk_khz = context->bw_ctx.dml.vba.FabricClock * 1000;
	context->bw_ctx.bw.dcn.clk.p_state_change_support =
		context->bw_ctx.dml.vba.DRAMClockChangeSupport[vlevel][context->bw_ctx.dml.vba.maxMpcComb]
							!= dm_dram_clock_change_unsupported;
	context->bw_ctx.bw.dcn.clk.dppclk_khz = 0;

	/*
	 * An artifact of dml pipe split/odm is that pipes get merged back together for
	 * calculation. Therefore we need to only extract for first pipe in ascending index order
	 * and copy into the other split half.
	 */
	for (i = 0, pipe_idx = 0, pipe_idx_unsplit = 0; i < dc->res_pool->pipe_count; i++) {
		if (!context->res_ctx.pipe_ctx[i].stream)
			continue;

		if (!visited[pipe_idx]) {
			display_pipe_source_params_st *src = &pipes[pipe_idx].pipe.src;
			display_pipe_dest_params_st *dst = &pipes[pipe_idx].pipe.dest;

			dst->vstartup_start = context->bw_ctx.dml.vba.VStartup[pipe_idx_unsplit];
			dst->vupdate_offset = context->bw_ctx.dml.vba.VUpdateOffsetPix[pipe_idx_unsplit];
			dst->vupdate_width = context->bw_ctx.dml.vba.VUpdateWidthPix[pipe_idx_unsplit];
			dst->vready_offset = context->bw_ctx.dml.vba.VReadyOffsetPix[pipe_idx_unsplit];
			/*
			 * j iterates inside pipes array, unlike i which iterates inside
			 * pipe_ctx array
			 */
			if (src->is_hsplit)
				for (j = pipe_idx + 1; j < pipe_cnt; j++) {
					display_pipe_source_params_st *src_j = &pipes[j].pipe.src;
					display_pipe_dest_params_st *dst_j = &pipes[j].pipe.dest;

					if (src_j->is_hsplit && !visited[j]
							&& src->hsplit_grp == src_j->hsplit_grp) {
						dst_j->vstartup_start = context->bw_ctx.dml.vba.VStartup[pipe_idx_unsplit];
						dst_j->vupdate_offset = context->bw_ctx.dml.vba.VUpdateOffsetPix[pipe_idx_unsplit];
						dst_j->vupdate_width = context->bw_ctx.dml.vba.VUpdateWidthPix[pipe_idx_unsplit];
						dst_j->vready_offset = context->bw_ctx.dml.vba.VReadyOffsetPix[pipe_idx_unsplit];
						visited[j] = true;
					}
				}
			visited[pipe_idx] = true;
			pipe_idx_unsplit++;
		}
		pipe_idx++;
	}

	for (i = 0, pipe_idx = 0; i < dc->res_pool->pipe_count; i++) {
		if (!context->res_ctx.pipe_ctx[i].stream)
			continue;
		if (context->bw_ctx.bw.dcn.clk.dppclk_khz < pipes[pipe_idx].clks_cfg.dppclk_mhz * 1000)
			context->bw_ctx.bw.dcn.clk.dppclk_khz = pipes[pipe_idx].clks_cfg.dppclk_mhz * 1000;
		context->res_ctx.pipe_ctx[i].plane_res.bw.dppclk_khz =
						pipes[pipe_idx].clks_cfg.dppclk_mhz * 1000;
		ASSERT(visited[pipe_idx]);
		context->res_ctx.pipe_ctx[i].pipe_dlg_param = pipes[pipe_idx].pipe.dest;
		pipe_idx++;
	}
	/*save a original dppclock copy*/
	context->bw_ctx.bw.dcn.clk.bw_dppclk_khz = context->bw_ctx.bw.dcn.clk.dppclk_khz;
	context->bw_ctx.bw.dcn.clk.bw_dispclk_khz = context->bw_ctx.bw.dcn.clk.dispclk_khz;
	context->bw_ctx.bw.dcn.clk.max_supported_dppclk_khz = context->bw_ctx.dml.soc.clock_limits[vlevel].dppclk_mhz * 1000;
	context->bw_ctx.bw.dcn.clk.max_supported_dispclk_khz = context->bw_ctx.dml.soc.clock_limits[vlevel].dispclk_mhz * 1000;

	for (i = 0, pipe_idx = 0; i < dc->res_pool->pipe_count; i++) {
		bool cstate_en = context->bw_ctx.dml.vba.PrefetchMode[vlevel][context->bw_ctx.dml.vba.maxMpcComb] != 2;

		if (!context->res_ctx.pipe_ctx[i].stream)
			continue;

		context->bw_ctx.dml.funcs.rq_dlg_get_dlg_reg(&context->bw_ctx.dml,
				&context->res_ctx.pipe_ctx[i].dlg_regs,
				&context->res_ctx.pipe_ctx[i].ttu_regs,
				pipes,
				pipe_cnt,
				pipe_idx,
				cstate_en,
				context->bw_ctx.bw.dcn.clk.p_state_change_support,
				false, false, false);

		context->bw_ctx.dml.funcs.rq_dlg_get_rq_reg(&context->bw_ctx.dml,
				&context->res_ctx.pipe_ctx[i].rq_regs,
				pipes[pipe_idx].pipe);
		pipe_idx++;
	}
}

static bool dcn20_validate_bandwidth_internal(struct dc *dc, struct dc_state *context,
		bool fast_validate)
{
	bool out = false;

	BW_VAL_TRACE_SETUP();

	int vlevel = 0;
	int pipe_split_from[MAX_PIPES];
	int pipe_cnt = 0;
	display_e2e_pipe_params_st *pipes = kzalloc(dc->res_pool->pipe_count * sizeof(display_e2e_pipe_params_st), GFP_KERNEL);
	DC_LOGGER_INIT(dc->ctx->logger);

	BW_VAL_TRACE_COUNT();

	out = dcn20_fast_validate_bw(dc, context, pipes, &pipe_cnt, pipe_split_from, &vlevel);

	if (pipe_cnt == 0)
		goto validate_out;

	if (!out)
		goto validate_fail;

	BW_VAL_TRACE_END_VOLTAGE_LEVEL();

	if (fast_validate) {
		BW_VAL_TRACE_SKIP(fast);
		goto validate_out;
	}

	dcn20_calculate_wm(dc, context, pipes, &pipe_cnt, pipe_split_from, vlevel);
	dcn20_calculate_dlg_params(dc, context, pipes, pipe_cnt, vlevel);

	BW_VAL_TRACE_END_WATERMARKS();

	goto validate_out;

validate_fail:
	DC_LOG_WARNING("Mode Validation Warning: %s failed validation.\n",
		dml_get_status_message(context->bw_ctx.dml.vba.ValidationStatus[context->bw_ctx.dml.vba.soc.num_states]));

	BW_VAL_TRACE_SKIP(fail);
	out = false;

validate_out:
	kfree(pipes);

	BW_VAL_TRACE_FINISH();

	return out;
}


bool dcn20_validate_bandwidth(struct dc *dc, struct dc_state *context,
		bool fast_validate)
{
	bool voltage_supported = false;
	bool full_pstate_supported = false;
	bool dummy_pstate_supported = false;
	double p_state_latency_us = context->bw_ctx.dml.soc.dram_clock_change_latency_us;
	context->bw_ctx.dml.soc.disable_dram_clock_change_vactive_support = dc->debug.disable_dram_clock_change_vactive_support;

	if (fast_validate)
		return dcn20_validate_bandwidth_internal(dc, context, true);


	// Best case, we support full UCLK switch latency
	voltage_supported = dcn20_validate_bandwidth_internal(dc, context, false);
	full_pstate_supported = context->bw_ctx.bw.dcn.clk.p_state_change_support;

	if (context->bw_ctx.dml.soc.dummy_pstate_latency_us == 0 ||
		(voltage_supported && full_pstate_supported)) {
		context->bw_ctx.bw.dcn.clk.p_state_change_support = true;
		goto restore_dml_state;
	}

	// Fallback: Try to only support G6 temperature read latency
	context->bw_ctx.dml.soc.dram_clock_change_latency_us = context->bw_ctx.dml.soc.dummy_pstate_latency_us;

	voltage_supported = dcn20_validate_bandwidth_internal(dc, context, false);
	dummy_pstate_supported = context->bw_ctx.bw.dcn.clk.p_state_change_support;

	if (voltage_supported && dummy_pstate_supported) {
		context->bw_ctx.bw.dcn.clk.p_state_change_support = false;
		goto restore_dml_state;
	}

	// ERROR: fallback is supposed to always work.
	ASSERT(false);

restore_dml_state:
	context->bw_ctx.dml.soc.dram_clock_change_latency_us = p_state_latency_us;

	return voltage_supported;
}

struct pipe_ctx *dcn20_acquire_idle_pipe_for_layer(
		struct dc_state *state,
		const struct resource_pool *pool,
		struct dc_stream_state *stream)
{
	struct resource_context *res_ctx = &state->res_ctx;
	struct pipe_ctx *head_pipe = resource_get_head_pipe_for_stream(res_ctx, stream);
	struct pipe_ctx *idle_pipe = find_idle_secondary_pipe(res_ctx, pool, head_pipe);

	if (!head_pipe)
		ASSERT(0);

	if (!idle_pipe)
		return NULL;

	idle_pipe->stream = head_pipe->stream;
	idle_pipe->stream_res.tg = head_pipe->stream_res.tg;
	idle_pipe->stream_res.opp = head_pipe->stream_res.opp;

	idle_pipe->plane_res.hubp = pool->hubps[idle_pipe->pipe_idx];
	idle_pipe->plane_res.ipp = pool->ipps[idle_pipe->pipe_idx];
	idle_pipe->plane_res.dpp = pool->dpps[idle_pipe->pipe_idx];
	idle_pipe->plane_res.mpcc_inst = pool->dpps[idle_pipe->pipe_idx]->inst;

	return idle_pipe;
}

bool dcn20_get_dcc_compression_cap(const struct dc *dc,
		const struct dc_dcc_surface_param *input,
		struct dc_surface_dcc_cap *output)
{
	return dc->res_pool->hubbub->funcs->get_dcc_compression_cap(
			dc->res_pool->hubbub,
			input,
			output);
}

static void dcn20_destroy_resource_pool(struct resource_pool **pool)
{
	struct dcn20_resource_pool *dcn20_pool = TO_DCN20_RES_POOL(*pool);

	dcn20_resource_destruct(dcn20_pool);
	kfree(dcn20_pool);
	*pool = NULL;
}


static struct dc_cap_funcs cap_funcs = {
	.get_dcc_compression_cap = dcn20_get_dcc_compression_cap
};


enum dc_status dcn20_get_default_swizzle_mode(struct dc_plane_state *plane_state)
{
	enum dc_status result = DC_OK;

	enum surface_pixel_format surf_pix_format = plane_state->format;
	unsigned int bpp = resource_pixel_format_to_bpp(surf_pix_format);

	enum swizzle_mode_values swizzle = DC_SW_LINEAR;

	if (bpp == 64)
		swizzle = DC_SW_64KB_D;
	else
		swizzle = DC_SW_64KB_S;

	plane_state->tiling_info.gfx9.swizzle = swizzle;
	return result;
}

static struct resource_funcs dcn20_res_pool_funcs = {
	.destroy = dcn20_destroy_resource_pool,
	.link_enc_create = dcn20_link_encoder_create,
	.validate_bandwidth = dcn20_validate_bandwidth,
	.acquire_idle_pipe_for_layer = dcn20_acquire_idle_pipe_for_layer,
	.add_stream_to_ctx = dcn20_add_stream_to_ctx,
	.remove_stream_from_ctx = dcn20_remove_stream_from_ctx,
	.populate_dml_writeback_from_context = dcn20_populate_dml_writeback_from_context,
	.get_default_swizzle_mode = dcn20_get_default_swizzle_mode,
	.set_mcif_arb_params = dcn20_set_mcif_arb_params,
	.populate_dml_pipes = dcn20_populate_dml_pipes_from_context,
	.find_first_free_match_stream_enc_for_link = dcn10_find_first_free_match_stream_enc_for_link
};

bool dcn20_dwbc_create(struct dc_context *ctx, struct resource_pool *pool)
{
	int i;
	uint32_t pipe_count = pool->res_cap->num_dwb;

	for (i = 0; i < pipe_count; i++) {
		struct dcn20_dwbc *dwbc20 = kzalloc(sizeof(struct dcn20_dwbc),
						    GFP_KERNEL);

		if (!dwbc20) {
			dm_error("DC: failed to create dwbc20!\n");
			return false;
		}
		dcn20_dwbc_construct(dwbc20, ctx,
				&dwbc20_regs[i],
				&dwbc20_shift,
				&dwbc20_mask,
				i);
		pool->dwbc[i] = &dwbc20->base;
	}
	return true;
}

bool dcn20_mmhubbub_create(struct dc_context *ctx, struct resource_pool *pool)
{
	int i;
	uint32_t pipe_count = pool->res_cap->num_dwb;

	ASSERT(pipe_count > 0);

	for (i = 0; i < pipe_count; i++) {
		struct dcn20_mmhubbub *mcif_wb20 = kzalloc(sizeof(struct dcn20_mmhubbub),
						    GFP_KERNEL);

		if (!mcif_wb20) {
			dm_error("DC: failed to create mcif_wb20!\n");
			return false;
		}

		dcn20_mmhubbub_construct(mcif_wb20, ctx,
				&mcif_wb20_regs[i],
				&mcif_wb20_shift,
				&mcif_wb20_mask,
				i);

		pool->mcif_wb[i] = &mcif_wb20->base;
	}
	return true;
}

static struct pp_smu_funcs *dcn20_pp_smu_create(struct dc_context *ctx)
{
	struct pp_smu_funcs *pp_smu = kzalloc(sizeof(*pp_smu), GFP_KERNEL);

	if (!pp_smu)
		return pp_smu;

	dm_pp_get_funcs(ctx, pp_smu);

	if (pp_smu->ctx.ver != PP_SMU_VER_NV)
		pp_smu = memset(pp_smu, 0, sizeof(struct pp_smu_funcs));

	return pp_smu;
}

static void dcn20_pp_smu_destroy(struct pp_smu_funcs **pp_smu)
{
	if (pp_smu && *pp_smu) {
		kfree(*pp_smu);
		*pp_smu = NULL;
	}
}

void dcn20_cap_soc_clocks(
		struct _vcs_dpi_soc_bounding_box_st *bb,
		struct pp_smu_nv_clock_table max_clocks)
{
	int i;

	// First pass - cap all clocks higher than the reported max
	for (i = 0; i < bb->num_states; i++) {
		if ((bb->clock_limits[i].dcfclk_mhz > (max_clocks.dcfClockInKhz / 1000))
				&& max_clocks.dcfClockInKhz != 0)
			bb->clock_limits[i].dcfclk_mhz = (max_clocks.dcfClockInKhz / 1000);

		if ((bb->clock_limits[i].dram_speed_mts > (max_clocks.uClockInKhz / 1000) * 16)
						&& max_clocks.uClockInKhz != 0)
			bb->clock_limits[i].dram_speed_mts = (max_clocks.uClockInKhz / 1000) * 16;

		if ((bb->clock_limits[i].fabricclk_mhz > (max_clocks.fabricClockInKhz / 1000))
						&& max_clocks.fabricClockInKhz != 0)
			bb->clock_limits[i].fabricclk_mhz = (max_clocks.fabricClockInKhz / 1000);

		if ((bb->clock_limits[i].dispclk_mhz > (max_clocks.displayClockInKhz / 1000))
						&& max_clocks.displayClockInKhz != 0)
			bb->clock_limits[i].dispclk_mhz = (max_clocks.displayClockInKhz / 1000);

		if ((bb->clock_limits[i].dppclk_mhz > (max_clocks.dppClockInKhz / 1000))
						&& max_clocks.dppClockInKhz != 0)
			bb->clock_limits[i].dppclk_mhz = (max_clocks.dppClockInKhz / 1000);

		if ((bb->clock_limits[i].phyclk_mhz > (max_clocks.phyClockInKhz / 1000))
						&& max_clocks.phyClockInKhz != 0)
			bb->clock_limits[i].phyclk_mhz = (max_clocks.phyClockInKhz / 1000);

		if ((bb->clock_limits[i].socclk_mhz > (max_clocks.socClockInKhz / 1000))
						&& max_clocks.socClockInKhz != 0)
			bb->clock_limits[i].socclk_mhz = (max_clocks.socClockInKhz / 1000);

		if ((bb->clock_limits[i].dscclk_mhz > (max_clocks.dscClockInKhz / 1000))
						&& max_clocks.dscClockInKhz != 0)
			bb->clock_limits[i].dscclk_mhz = (max_clocks.dscClockInKhz / 1000);
	}

	// Second pass - remove all duplicate clock states
	for (i = bb->num_states - 1; i > 1; i--) {
		bool duplicate = true;

		if (bb->clock_limits[i-1].dcfclk_mhz != bb->clock_limits[i].dcfclk_mhz)
			duplicate = false;
		if (bb->clock_limits[i-1].dispclk_mhz != bb->clock_limits[i].dispclk_mhz)
			duplicate = false;
		if (bb->clock_limits[i-1].dppclk_mhz != bb->clock_limits[i].dppclk_mhz)
			duplicate = false;
		if (bb->clock_limits[i-1].dram_speed_mts != bb->clock_limits[i].dram_speed_mts)
			duplicate = false;
		if (bb->clock_limits[i-1].dscclk_mhz != bb->clock_limits[i].dscclk_mhz)
			duplicate = false;
		if (bb->clock_limits[i-1].fabricclk_mhz != bb->clock_limits[i].fabricclk_mhz)
			duplicate = false;
		if (bb->clock_limits[i-1].phyclk_mhz != bb->clock_limits[i].phyclk_mhz)
			duplicate = false;
		if (bb->clock_limits[i-1].socclk_mhz != bb->clock_limits[i].socclk_mhz)
			duplicate = false;

		if (duplicate)
			bb->num_states--;
	}
}

void dcn20_update_bounding_box(struct dc *dc, struct _vcs_dpi_soc_bounding_box_st *bb,
		struct pp_smu_nv_clock_table *max_clocks, unsigned int *uclk_states, unsigned int num_states)
{
	struct _vcs_dpi_voltage_scaling_st calculated_states[MAX_CLOCK_LIMIT_STATES];
	int i;
	int num_calculated_states = 0;
	int min_dcfclk = 0;

	if (num_states == 0)
		return;

	memset(calculated_states, 0, sizeof(calculated_states));

	if (dc->bb_overrides.min_dcfclk_mhz > 0)
		min_dcfclk = dc->bb_overrides.min_dcfclk_mhz;
	else {
		if (ASICREV_IS_NAVI12_P(dc->ctx->asic_id.hw_internal_rev))
			min_dcfclk = 310;
		else
			// Accounting for SOC/DCF relationship, we can go as high as
			// 506Mhz in Vmin.
			min_dcfclk = 506;
	}

	for (i = 0; i < num_states; i++) {
		int min_fclk_required_by_uclk;
		calculated_states[i].state = i;
		calculated_states[i].dram_speed_mts = uclk_states[i] * 16 / 1000;

		// FCLK:UCLK ratio is 1.08
		min_fclk_required_by_uclk = mul_u64_u32_shr(BIT_ULL(32) * 1080 / 1000000, uclk_states[i], 32);

		calculated_states[i].fabricclk_mhz = (min_fclk_required_by_uclk < min_dcfclk) ?
				min_dcfclk : min_fclk_required_by_uclk;

		calculated_states[i].socclk_mhz = (calculated_states[i].fabricclk_mhz > max_clocks->socClockInKhz / 1000) ?
				max_clocks->socClockInKhz / 1000 : calculated_states[i].fabricclk_mhz;

		calculated_states[i].dcfclk_mhz = (calculated_states[i].fabricclk_mhz > max_clocks->dcfClockInKhz / 1000) ?
				max_clocks->dcfClockInKhz / 1000 : calculated_states[i].fabricclk_mhz;

		calculated_states[i].dispclk_mhz = max_clocks->displayClockInKhz / 1000;
		calculated_states[i].dppclk_mhz = max_clocks->displayClockInKhz / 1000;
		calculated_states[i].dscclk_mhz = max_clocks->displayClockInKhz / (1000 * 3);

		calculated_states[i].phyclk_mhz = max_clocks->phyClockInKhz / 1000;

		num_calculated_states++;
	}

	calculated_states[num_calculated_states - 1].socclk_mhz = max_clocks->socClockInKhz / 1000;
	calculated_states[num_calculated_states - 1].fabricclk_mhz = max_clocks->socClockInKhz / 1000;
	calculated_states[num_calculated_states - 1].dcfclk_mhz = max_clocks->dcfClockInKhz / 1000;

	memcpy(bb->clock_limits, calculated_states, sizeof(bb->clock_limits));
	bb->num_states = num_calculated_states;

	// Duplicate the last state, DML always an extra state identical to max state to work
	memcpy(&bb->clock_limits[num_calculated_states], &bb->clock_limits[num_calculated_states - 1], sizeof(struct _vcs_dpi_voltage_scaling_st));
	bb->clock_limits[num_calculated_states].state = bb->num_states;
}

void dcn20_patch_bounding_box(struct dc *dc, struct _vcs_dpi_soc_bounding_box_st *bb)
{
	kernel_fpu_begin();
	if ((int)(bb->sr_exit_time_us * 1000) != dc->bb_overrides.sr_exit_time_ns
			&& dc->bb_overrides.sr_exit_time_ns) {
		bb->sr_exit_time_us = dc->bb_overrides.sr_exit_time_ns / 1000.0;
	}

	if ((int)(bb->sr_enter_plus_exit_time_us * 1000)
				!= dc->bb_overrides.sr_enter_plus_exit_time_ns
			&& dc->bb_overrides.sr_enter_plus_exit_time_ns) {
		bb->sr_enter_plus_exit_time_us =
				dc->bb_overrides.sr_enter_plus_exit_time_ns / 1000.0;
	}

	if ((int)(bb->urgent_latency_us * 1000) != dc->bb_overrides.urgent_latency_ns
			&& dc->bb_overrides.urgent_latency_ns) {
		bb->urgent_latency_us = dc->bb_overrides.urgent_latency_ns / 1000.0;
	}

	if ((int)(bb->dram_clock_change_latency_us * 1000)
				!= dc->bb_overrides.dram_clock_change_latency_ns
			&& dc->bb_overrides.dram_clock_change_latency_ns) {
		bb->dram_clock_change_latency_us =
				dc->bb_overrides.dram_clock_change_latency_ns / 1000.0;
	}
	kernel_fpu_end();
}

static struct _vcs_dpi_soc_bounding_box_st *get_asic_rev_soc_bb(
	uint32_t hw_internal_rev)
{
	if (ASICREV_IS_NAVI12_P(hw_internal_rev))
		return &dcn2_0_nv12_soc;

	return &dcn2_0_soc;
}

static struct _vcs_dpi_ip_params_st *get_asic_rev_ip_params(
	uint32_t hw_internal_rev)
{
	/* NV14 */
	if (ASICREV_IS_NAVI14_M(hw_internal_rev))
		return &dcn2_0_nv14_ip;

	/* NV12 and NV10 */
	return &dcn2_0_ip;
}

static enum dml_project get_dml_project_version(uint32_t hw_internal_rev)
{
	return DML_PROJECT_NAVI10v2;
}

#define fixed16_to_double(x) (((double) x) / ((double) (1 << 16)))
#define fixed16_to_double_to_cpu(x) fixed16_to_double(le32_to_cpu(x))

static bool init_soc_bounding_box(struct dc *dc,
				  struct dcn20_resource_pool *pool)
{
	const struct gpu_info_soc_bounding_box_v1_0 *bb = dc->soc_bounding_box;
	struct _vcs_dpi_soc_bounding_box_st *loaded_bb =
			get_asic_rev_soc_bb(dc->ctx->asic_id.hw_internal_rev);
	struct _vcs_dpi_ip_params_st *loaded_ip =
			get_asic_rev_ip_params(dc->ctx->asic_id.hw_internal_rev);

	DC_LOGGER_INIT(dc->ctx->logger);

	/* TODO: upstream NV12 bounding box when its launched */
	if (!bb && ASICREV_IS_NAVI12_P(dc->ctx->asic_id.hw_internal_rev)) {
		DC_LOG_ERROR("%s: not valid soc bounding box/n", __func__);
		return false;
	}

	if (bb && ASICREV_IS_NAVI12_P(dc->ctx->asic_id.hw_internal_rev)) {
		int i;

		dcn2_0_nv12_soc.sr_exit_time_us =
				fixed16_to_double_to_cpu(bb->sr_exit_time_us);
		dcn2_0_nv12_soc.sr_enter_plus_exit_time_us =
				fixed16_to_double_to_cpu(bb->sr_enter_plus_exit_time_us);
		dcn2_0_nv12_soc.urgent_latency_us =
				fixed16_to_double_to_cpu(bb->urgent_latency_us);
		dcn2_0_nv12_soc.urgent_latency_pixel_data_only_us =
				fixed16_to_double_to_cpu(bb->urgent_latency_pixel_data_only_us);
		dcn2_0_nv12_soc.urgent_latency_pixel_mixed_with_vm_data_us =
				fixed16_to_double_to_cpu(bb->urgent_latency_pixel_mixed_with_vm_data_us);
		dcn2_0_nv12_soc.urgent_latency_vm_data_only_us =
				fixed16_to_double_to_cpu(bb->urgent_latency_vm_data_only_us);
		dcn2_0_nv12_soc.urgent_out_of_order_return_per_channel_pixel_only_bytes =
				le32_to_cpu(bb->urgent_out_of_order_return_per_channel_pixel_only_bytes);
		dcn2_0_nv12_soc.urgent_out_of_order_return_per_channel_pixel_and_vm_bytes =
				le32_to_cpu(bb->urgent_out_of_order_return_per_channel_pixel_and_vm_bytes);
		dcn2_0_nv12_soc.urgent_out_of_order_return_per_channel_vm_only_bytes =
				le32_to_cpu(bb->urgent_out_of_order_return_per_channel_vm_only_bytes);
		dcn2_0_nv12_soc.pct_ideal_dram_sdp_bw_after_urgent_pixel_only =
				fixed16_to_double_to_cpu(bb->pct_ideal_dram_sdp_bw_after_urgent_pixel_only);
		dcn2_0_nv12_soc.pct_ideal_dram_sdp_bw_after_urgent_pixel_and_vm =
				fixed16_to_double_to_cpu(bb->pct_ideal_dram_sdp_bw_after_urgent_pixel_and_vm);
		dcn2_0_nv12_soc.pct_ideal_dram_sdp_bw_after_urgent_vm_only =
				fixed16_to_double_to_cpu(bb->pct_ideal_dram_sdp_bw_after_urgent_vm_only);
		dcn2_0_nv12_soc.max_avg_sdp_bw_use_normal_percent =
				fixed16_to_double_to_cpu(bb->max_avg_sdp_bw_use_normal_percent);
		dcn2_0_nv12_soc.max_avg_dram_bw_use_normal_percent =
				fixed16_to_double_to_cpu(bb->max_avg_dram_bw_use_normal_percent);
		dcn2_0_nv12_soc.writeback_latency_us =
				fixed16_to_double_to_cpu(bb->writeback_latency_us);
		dcn2_0_nv12_soc.ideal_dram_bw_after_urgent_percent =
				fixed16_to_double_to_cpu(bb->ideal_dram_bw_after_urgent_percent);
		dcn2_0_nv12_soc.max_request_size_bytes =
				le32_to_cpu(bb->max_request_size_bytes);
		dcn2_0_nv12_soc.dram_channel_width_bytes =
				le32_to_cpu(bb->dram_channel_width_bytes);
		dcn2_0_nv12_soc.fabric_datapath_to_dcn_data_return_bytes =
				le32_to_cpu(bb->fabric_datapath_to_dcn_data_return_bytes);
		dcn2_0_nv12_soc.dcn_downspread_percent =
				fixed16_to_double_to_cpu(bb->dcn_downspread_percent);
		dcn2_0_nv12_soc.downspread_percent =
				fixed16_to_double_to_cpu(bb->downspread_percent);
		dcn2_0_nv12_soc.dram_page_open_time_ns =
				fixed16_to_double_to_cpu(bb->dram_page_open_time_ns);
		dcn2_0_nv12_soc.dram_rw_turnaround_time_ns =
				fixed16_to_double_to_cpu(bb->dram_rw_turnaround_time_ns);
		dcn2_0_nv12_soc.dram_return_buffer_per_channel_bytes =
				le32_to_cpu(bb->dram_return_buffer_per_channel_bytes);
		dcn2_0_nv12_soc.round_trip_ping_latency_dcfclk_cycles =
				le32_to_cpu(bb->round_trip_ping_latency_dcfclk_cycles);
		dcn2_0_nv12_soc.urgent_out_of_order_return_per_channel_bytes =
				le32_to_cpu(bb->urgent_out_of_order_return_per_channel_bytes);
		dcn2_0_nv12_soc.channel_interleave_bytes =
				le32_to_cpu(bb->channel_interleave_bytes);
		dcn2_0_nv12_soc.num_banks =
				le32_to_cpu(bb->num_banks);
		dcn2_0_nv12_soc.num_chans =
				le32_to_cpu(bb->num_chans);
		dcn2_0_nv12_soc.vmm_page_size_bytes =
				le32_to_cpu(bb->vmm_page_size_bytes);
		dcn2_0_nv12_soc.dram_clock_change_latency_us =
				fixed16_to_double_to_cpu(bb->dram_clock_change_latency_us);
		// HACK!! Lower uclock latency switch time so we don't switch
		dcn2_0_nv12_soc.dram_clock_change_latency_us = 10;
		dcn2_0_nv12_soc.writeback_dram_clock_change_latency_us =
				fixed16_to_double_to_cpu(bb->writeback_dram_clock_change_latency_us);
		dcn2_0_nv12_soc.return_bus_width_bytes =
				le32_to_cpu(bb->return_bus_width_bytes);
		dcn2_0_nv12_soc.dispclk_dppclk_vco_speed_mhz =
				le32_to_cpu(bb->dispclk_dppclk_vco_speed_mhz);
		dcn2_0_nv12_soc.xfc_bus_transport_time_us =
				le32_to_cpu(bb->xfc_bus_transport_time_us);
		dcn2_0_nv12_soc.xfc_xbuf_latency_tolerance_us =
				le32_to_cpu(bb->xfc_xbuf_latency_tolerance_us);
		dcn2_0_nv12_soc.use_urgent_burst_bw =
				le32_to_cpu(bb->use_urgent_burst_bw);
		dcn2_0_nv12_soc.num_states =
				le32_to_cpu(bb->num_states);

		for (i = 0; i < dcn2_0_nv12_soc.num_states; i++) {
			dcn2_0_nv12_soc.clock_limits[i].state =
					le32_to_cpu(bb->clock_limits[i].state);
			dcn2_0_nv12_soc.clock_limits[i].dcfclk_mhz =
					fixed16_to_double_to_cpu(bb->clock_limits[i].dcfclk_mhz);
			dcn2_0_nv12_soc.clock_limits[i].fabricclk_mhz =
					fixed16_to_double_to_cpu(bb->clock_limits[i].fabricclk_mhz);
			dcn2_0_nv12_soc.clock_limits[i].dispclk_mhz =
					fixed16_to_double_to_cpu(bb->clock_limits[i].dispclk_mhz);
			dcn2_0_nv12_soc.clock_limits[i].dppclk_mhz =
					fixed16_to_double_to_cpu(bb->clock_limits[i].dppclk_mhz);
			dcn2_0_nv12_soc.clock_limits[i].phyclk_mhz =
					fixed16_to_double_to_cpu(bb->clock_limits[i].phyclk_mhz);
			dcn2_0_nv12_soc.clock_limits[i].socclk_mhz =
					fixed16_to_double_to_cpu(bb->clock_limits[i].socclk_mhz);
			dcn2_0_nv12_soc.clock_limits[i].dscclk_mhz =
					fixed16_to_double_to_cpu(bb->clock_limits[i].dscclk_mhz);
			dcn2_0_nv12_soc.clock_limits[i].dram_speed_mts =
					fixed16_to_double_to_cpu(bb->clock_limits[i].dram_speed_mts);
		}
	}

	if (pool->base.pp_smu) {
		struct pp_smu_nv_clock_table max_clocks = {0};
		unsigned int uclk_states[8] = {0};
		unsigned int num_states = 0;
		enum pp_smu_status status;
		bool clock_limits_available = false;
		bool uclk_states_available = false;

		if (pool->base.pp_smu->nv_funcs.get_uclk_dpm_states) {
			status = (pool->base.pp_smu->nv_funcs.get_uclk_dpm_states)
				(&pool->base.pp_smu->nv_funcs.pp_smu, uclk_states, &num_states);

			uclk_states_available = (status == PP_SMU_RESULT_OK);
		}

		if (pool->base.pp_smu->nv_funcs.get_maximum_sustainable_clocks) {
			status = (*pool->base.pp_smu->nv_funcs.get_maximum_sustainable_clocks)
					(&pool->base.pp_smu->nv_funcs.pp_smu, &max_clocks);
			/* SMU cannot set DCF clock to anything equal to or higher than SOC clock
			 */
			if (max_clocks.dcfClockInKhz >= max_clocks.socClockInKhz)
				max_clocks.dcfClockInKhz = max_clocks.socClockInKhz - 1000;
			clock_limits_available = (status == PP_SMU_RESULT_OK);
		}

		if (clock_limits_available && uclk_states_available && num_states)
			dcn20_update_bounding_box(dc, loaded_bb, &max_clocks, uclk_states, num_states);
		else if (clock_limits_available)
			dcn20_cap_soc_clocks(loaded_bb, max_clocks);
	}

	loaded_ip->max_num_otg = pool->base.res_cap->num_timing_generator;
	loaded_ip->max_num_dpp = pool->base.pipe_count;
	dcn20_patch_bounding_box(dc, loaded_bb);

	return true;
}

static bool dcn20_resource_construct(
	uint8_t num_virtual_links,
	struct dc *dc,
	struct dcn20_resource_pool *pool)
{
	int i;
	struct dc_context *ctx = dc->ctx;
	struct irq_service_init_data init_data;
	struct ddc_service_init_data ddc_init_data;
	struct _vcs_dpi_soc_bounding_box_st *loaded_bb =
			get_asic_rev_soc_bb(ctx->asic_id.hw_internal_rev);
	struct _vcs_dpi_ip_params_st *loaded_ip =
			get_asic_rev_ip_params(ctx->asic_id.hw_internal_rev);
	enum dml_project dml_project_version =
			get_dml_project_version(ctx->asic_id.hw_internal_rev);

	ctx->dc_bios->regs = &bios_regs;
	pool->base.funcs = &dcn20_res_pool_funcs;

	if (ASICREV_IS_NAVI14_M(ctx->asic_id.hw_internal_rev)) {
		pool->base.res_cap = &res_cap_nv14;
		pool->base.pipe_count = 5;
		pool->base.mpcc_count = 5;
	} else {
		pool->base.res_cap = &res_cap_nv10;
		pool->base.pipe_count = 6;
		pool->base.mpcc_count = 6;
	}
	/*************************************************
	 *  Resource + asic cap harcoding                *
	 *************************************************/
	pool->base.underlay_pipe_index = NO_UNDERLAY_PIPE;

	dc->caps.max_downscale_ratio = 200;
	dc->caps.i2c_speed_in_khz = 100;
	dc->caps.max_cursor_size = 256;
	dc->caps.dmdata_alloc_size = 2048;

	dc->caps.max_slave_planes = 1;
	dc->caps.post_blend_color_processing = true;
	dc->caps.force_dp_tps4_for_cp2520 = true;
	dc->caps.hw_3d_lut = true;
	dc->caps.extended_aux_timeout_support = true;

	if (dc->ctx->dce_environment == DCE_ENV_PRODUCTION_DRV) {
		dc->debug = debug_defaults_drv;
	} else if (dc->ctx->dce_environment == DCE_ENV_FPGA_MAXIMUS) {
		pool->base.pipe_count = 4;
		pool->base.mpcc_count = pool->base.pipe_count;
		dc->debug = debug_defaults_diags;
	} else {
		dc->debug = debug_defaults_diags;
	}
	//dcn2.0x
	dc->work_arounds.dedcn20_305_wa = true;

	// Init the vm_helper
	if (dc->vm_helper)
		vm_helper_init(dc->vm_helper, 16);

	/*************************************************
	 *  Create resources                             *
	 *************************************************/

	pool->base.clock_sources[DCN20_CLK_SRC_PLL0] =
			dcn20_clock_source_create(ctx, ctx->dc_bios,
				CLOCK_SOURCE_COMBO_PHY_PLL0,
				&clk_src_regs[0], false);
	pool->base.clock_sources[DCN20_CLK_SRC_PLL1] =
			dcn20_clock_source_create(ctx, ctx->dc_bios,
				CLOCK_SOURCE_COMBO_PHY_PLL1,
				&clk_src_regs[1], false);
	pool->base.clock_sources[DCN20_CLK_SRC_PLL2] =
			dcn20_clock_source_create(ctx, ctx->dc_bios,
				CLOCK_SOURCE_COMBO_PHY_PLL2,
				&clk_src_regs[2], false);
	pool->base.clock_sources[DCN20_CLK_SRC_PLL3] =
			dcn20_clock_source_create(ctx, ctx->dc_bios,
				CLOCK_SOURCE_COMBO_PHY_PLL3,
				&clk_src_regs[3], false);
	pool->base.clock_sources[DCN20_CLK_SRC_PLL4] =
			dcn20_clock_source_create(ctx, ctx->dc_bios,
				CLOCK_SOURCE_COMBO_PHY_PLL4,
				&clk_src_regs[4], false);
	pool->base.clock_sources[DCN20_CLK_SRC_PLL5] =
			dcn20_clock_source_create(ctx, ctx->dc_bios,
				CLOCK_SOURCE_COMBO_PHY_PLL5,
				&clk_src_regs[5], false);
	pool->base.clk_src_count = DCN20_CLK_SRC_TOTAL;
	/* todo: not reuse phy_pll registers */
	pool->base.dp_clock_source =
			dcn20_clock_source_create(ctx, ctx->dc_bios,
				CLOCK_SOURCE_ID_DP_DTO,
				&clk_src_regs[0], true);

	for (i = 0; i < pool->base.clk_src_count; i++) {
		if (pool->base.clock_sources[i] == NULL) {
			dm_error("DC: failed to create clock sources!\n");
			BREAK_TO_DEBUGGER();
			goto create_fail;
		}
	}

	pool->base.dccg = dccg2_create(ctx, &dccg_regs, &dccg_shift, &dccg_mask);
	if (pool->base.dccg == NULL) {
		dm_error("DC: failed to create dccg!\n");
		BREAK_TO_DEBUGGER();
		goto create_fail;
	}

	pool->base.dmcu = dcn20_dmcu_create(ctx,
			&dmcu_regs,
			&dmcu_shift,
			&dmcu_mask);
	if (pool->base.dmcu == NULL) {
		dm_error("DC: failed to create dmcu!\n");
		BREAK_TO_DEBUGGER();
		goto create_fail;
	}

	pool->base.abm = dce_abm_create(ctx,
			&abm_regs,
			&abm_shift,
			&abm_mask);
	if (pool->base.abm == NULL) {
		dm_error("DC: failed to create abm!\n");
		BREAK_TO_DEBUGGER();
		goto create_fail;
	}

	pool->base.pp_smu = dcn20_pp_smu_create(ctx);


	if (!init_soc_bounding_box(dc, pool)) {
		dm_error("DC: failed to initialize soc bounding box!\n");
		BREAK_TO_DEBUGGER();
		goto create_fail;
	}

	dml_init_instance(&dc->dml, loaded_bb, loaded_ip, dml_project_version);

	if (!dc->debug.disable_pplib_wm_range) {
		struct pp_smu_wm_range_sets ranges = {0};
		int i = 0;

		ranges.num_reader_wm_sets = 0;

		if (loaded_bb->num_states == 1) {
			ranges.reader_wm_sets[0].wm_inst = i;
			ranges.reader_wm_sets[0].min_drain_clk_mhz = PP_SMU_WM_SET_RANGE_CLK_UNCONSTRAINED_MIN;
			ranges.reader_wm_sets[0].max_drain_clk_mhz = PP_SMU_WM_SET_RANGE_CLK_UNCONSTRAINED_MAX;
			ranges.reader_wm_sets[0].min_fill_clk_mhz = PP_SMU_WM_SET_RANGE_CLK_UNCONSTRAINED_MIN;
			ranges.reader_wm_sets[0].max_fill_clk_mhz = PP_SMU_WM_SET_RANGE_CLK_UNCONSTRAINED_MAX;

			ranges.num_reader_wm_sets = 1;
		} else if (loaded_bb->num_states > 1) {
			for (i = 0; i < 4 && i < loaded_bb->num_states; i++) {
				ranges.reader_wm_sets[i].wm_inst = i;
				ranges.reader_wm_sets[i].min_drain_clk_mhz = PP_SMU_WM_SET_RANGE_CLK_UNCONSTRAINED_MIN;
				ranges.reader_wm_sets[i].max_drain_clk_mhz = PP_SMU_WM_SET_RANGE_CLK_UNCONSTRAINED_MAX;
				ranges.reader_wm_sets[i].min_fill_clk_mhz = (i > 0) ? (loaded_bb->clock_limits[i - 1].dram_speed_mts / 16) + 1 : 0;
				ranges.reader_wm_sets[i].max_fill_clk_mhz = loaded_bb->clock_limits[i].dram_speed_mts / 16;

				ranges.num_reader_wm_sets = i + 1;
			}

			ranges.reader_wm_sets[0].min_fill_clk_mhz = PP_SMU_WM_SET_RANGE_CLK_UNCONSTRAINED_MIN;
			ranges.reader_wm_sets[ranges.num_reader_wm_sets - 1].max_fill_clk_mhz = PP_SMU_WM_SET_RANGE_CLK_UNCONSTRAINED_MAX;
		}

		ranges.num_writer_wm_sets = 1;

		ranges.writer_wm_sets[0].wm_inst = 0;
		ranges.writer_wm_sets[0].min_fill_clk_mhz = PP_SMU_WM_SET_RANGE_CLK_UNCONSTRAINED_MIN;
		ranges.writer_wm_sets[0].max_fill_clk_mhz = PP_SMU_WM_SET_RANGE_CLK_UNCONSTRAINED_MAX;
		ranges.writer_wm_sets[0].min_drain_clk_mhz = PP_SMU_WM_SET_RANGE_CLK_UNCONSTRAINED_MIN;
		ranges.writer_wm_sets[0].max_drain_clk_mhz = PP_SMU_WM_SET_RANGE_CLK_UNCONSTRAINED_MAX;

		/* Notify PP Lib/SMU which Watermarks to use for which clock ranges */
		if (pool->base.pp_smu->nv_funcs.set_wm_ranges)
			pool->base.pp_smu->nv_funcs.set_wm_ranges(&pool->base.pp_smu->nv_funcs.pp_smu, &ranges);
	}

	init_data.ctx = dc->ctx;
	pool->base.irqs = dal_irq_service_dcn20_create(&init_data);
	if (!pool->base.irqs)
		goto create_fail;

	/* mem input -> ipp -> dpp -> opp -> TG */
	for (i = 0; i < pool->base.pipe_count; i++) {
		pool->base.hubps[i] = dcn20_hubp_create(ctx, i);
		if (pool->base.hubps[i] == NULL) {
			BREAK_TO_DEBUGGER();
			dm_error(
				"DC: failed to create memory input!\n");
			goto create_fail;
		}

		pool->base.ipps[i] = dcn20_ipp_create(ctx, i);
		if (pool->base.ipps[i] == NULL) {
			BREAK_TO_DEBUGGER();
			dm_error(
				"DC: failed to create input pixel processor!\n");
			goto create_fail;
		}

		pool->base.dpps[i] = dcn20_dpp_create(ctx, i);
		if (pool->base.dpps[i] == NULL) {
			BREAK_TO_DEBUGGER();
			dm_error(
				"DC: failed to create dpps!\n");
			goto create_fail;
		}
	}
	for (i = 0; i < pool->base.res_cap->num_ddc; i++) {
		pool->base.engines[i] = dcn20_aux_engine_create(ctx, i);
		if (pool->base.engines[i] == NULL) {
			BREAK_TO_DEBUGGER();
			dm_error(
				"DC:failed to create aux engine!!\n");
			goto create_fail;
		}
		pool->base.hw_i2cs[i] = dcn20_i2c_hw_create(ctx, i);
		if (pool->base.hw_i2cs[i] == NULL) {
			BREAK_TO_DEBUGGER();
			dm_error(
				"DC:failed to create hw i2c!!\n");
			goto create_fail;
		}
		pool->base.sw_i2cs[i] = NULL;
	}

	for (i = 0; i < pool->base.res_cap->num_opp; i++) {
		pool->base.opps[i] = dcn20_opp_create(ctx, i);
		if (pool->base.opps[i] == NULL) {
			BREAK_TO_DEBUGGER();
			dm_error(
				"DC: failed to create output pixel processor!\n");
			goto create_fail;
		}
	}

	for (i = 0; i < pool->base.res_cap->num_timing_generator; i++) {
		pool->base.timing_generators[i] = dcn20_timing_generator_create(
				ctx, i);
		if (pool->base.timing_generators[i] == NULL) {
			BREAK_TO_DEBUGGER();
			dm_error("DC: failed to create tg!\n");
			goto create_fail;
		}
	}

	pool->base.timing_generator_count = i;

	pool->base.mpc = dcn20_mpc_create(ctx);
	if (pool->base.mpc == NULL) {
		BREAK_TO_DEBUGGER();
		dm_error("DC: failed to create mpc!\n");
		goto create_fail;
	}

	pool->base.hubbub = dcn20_hubbub_create(ctx);
	if (pool->base.hubbub == NULL) {
		BREAK_TO_DEBUGGER();
		dm_error("DC: failed to create hubbub!\n");
		goto create_fail;
	}

	for (i = 0; i < pool->base.res_cap->num_dsc; i++) {
		pool->base.dscs[i] = dcn20_dsc_create(ctx, i);
		if (pool->base.dscs[i] == NULL) {
			BREAK_TO_DEBUGGER();
			dm_error("DC: failed to create display stream compressor %d!\n", i);
			goto create_fail;
		}
	}

	if (!dcn20_dwbc_create(ctx, &pool->base)) {
		BREAK_TO_DEBUGGER();
		dm_error("DC: failed to create dwbc!\n");
		goto create_fail;
	}
	if (!dcn20_mmhubbub_create(ctx, &pool->base)) {
		BREAK_TO_DEBUGGER();
		dm_error("DC: failed to create mcif_wb!\n");
		goto create_fail;
	}

	if (!resource_construct(num_virtual_links, dc, &pool->base,
			(!IS_FPGA_MAXIMUS_DC(dc->ctx->dce_environment) ?
			&res_create_funcs : &res_create_maximus_funcs)))
			goto create_fail;

	dcn20_hw_sequencer_construct(dc);

	dc->caps.max_planes =  pool->base.pipe_count;

	for (i = 0; i < dc->caps.max_planes; ++i)
		dc->caps.planes[i] = plane_cap;

	dc->cap_funcs = cap_funcs;

	if (dc->ctx->dc_bios->fw_info.oem_i2c_present) {
		ddc_init_data.ctx = dc->ctx;
		ddc_init_data.link = NULL;
		ddc_init_data.id.id = dc->ctx->dc_bios->fw_info.oem_i2c_obj_id;
		ddc_init_data.id.enum_id = 0;
		ddc_init_data.id.type = OBJECT_TYPE_GENERIC;
		pool->base.oem_device = dal_ddc_service_create(&ddc_init_data);
	} else {
		pool->base.oem_device = NULL;
	}

	return true;

create_fail:

	dcn20_resource_destruct(pool);

	return false;
}

struct resource_pool *dcn20_create_resource_pool(
		const struct dc_init_data *init_data,
		struct dc *dc)
{
	struct dcn20_resource_pool *pool =
		kzalloc(sizeof(struct dcn20_resource_pool), GFP_KERNEL);

	if (!pool)
		return NULL;

	if (dcn20_resource_construct(init_data->num_virtual_links, dc, pool))
		return &pool->base;

	BREAK_TO_DEBUGGER();
	kfree(pool);
	return NULL;
}<|MERGE_RESOLUTION|>--- conflicted
+++ resolved
@@ -914,13 +914,7 @@
 		.num_dwb = 1,
 		.num_ddc = 5,
 		.num_vmid = 16,
-<<<<<<< HEAD
-#ifdef CONFIG_DRM_AMD_DC_DSC_SUPPORT
 		.num_dsc = 5,
-#endif
-=======
-		.num_dsc = 5,
->>>>>>> ad808910
 };
 
 static const struct dc_debug_options debug_defaults_drv = {
