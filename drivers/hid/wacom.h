/*
 * drivers/input/tablet/wacom.h
 *
 *  USB Wacom tablet support
 *
 *  Copyright (c) 2000-2004 Vojtech Pavlik	<vojtech@ucw.cz>
 *  Copyright (c) 2000 Andreas Bach Aaen	<abach@stofanet.dk>
 *  Copyright (c) 2000 Clifford Wolf		<clifford@clifford.at>
 *  Copyright (c) 2000 Sam Mosel		<sam.mosel@computer.org>
 *  Copyright (c) 2000 James E. Blair		<corvus@gnu.org>
 *  Copyright (c) 2000 Daniel Egger		<egger@suse.de>
 *  Copyright (c) 2001 Frederic Lepied		<flepied@mandrakesoft.com>
 *  Copyright (c) 2004 Panagiotis Issaris	<panagiotis.issaris@mech.kuleuven.ac.be>
 *  Copyright (c) 2002-2011 Ping Cheng		<pingc@wacom.com>
 *  Copyright (c) 2014 Benjamin Tissoires	<benjamin.tissoires@redhat.com>
 *
 *  ChangeLog:
 *      v0.1 (vp)  - Initial release
 *      v0.2 (aba) - Support for all buttons / combinations
 *      v0.3 (vp)  - Support for Intuos added
 *	v0.4 (sm)  - Support for more Intuos models, menustrip
 *			relative mode, proximity.
 *	v0.5 (vp)  - Big cleanup, nifty features removed,
 *			they belong in userspace
 *	v1.8 (vp)  - Submit URB only when operating, moved to CVS,
 *			use input_report_key instead of report_btn and
 *			other cleanups
 *	v1.11 (vp) - Add URB ->dev setting for new kernels
 *	v1.11 (jb) - Add support for the 4D Mouse & Lens
 *	v1.12 (de) - Add support for two more inking pen IDs
 *	v1.14 (vp) - Use new USB device id probing scheme.
 *		     Fix Wacom Graphire mouse wheel
 *	v1.18 (vp) - Fix mouse wheel direction
 *		     Make mouse relative
 *      v1.20 (fl) - Report tool id for Intuos devices
 *                 - Multi tools support
 *                 - Corrected Intuos protocol decoding (airbrush, 4D mouse, lens cursor...)
 *                 - Add PL models support
 *		   - Fix Wacom Graphire mouse wheel again
 *	v1.21 (vp) - Removed protocol descriptions
 *		   - Added MISC_SERIAL for tool serial numbers
 *	      (gb) - Identify version on module load.
 *    v1.21.1 (fl) - added Graphire2 support
 *    v1.21.2 (fl) - added Intuos2 support
 *                 - added all the PL ids
 *    v1.21.3 (fl) - added another eraser id from Neil Okamoto
 *                 - added smooth filter for Graphire from Peri Hankey
 *                 - added PenPartner support from Olaf van Es
 *                 - new tool ids from Ole Martin Bjoerndalen
 *	v1.29 (pc) - Add support for more tablets
 *		   - Fix pressure reporting
 *	v1.30 (vp) - Merge 2.4 and 2.5 drivers
 *		   - Since 2.5 now has input_sync(), remove MSC_SERIAL abuse
 *		   - Cleanups here and there
 *    v1.30.1 (pi) - Added Graphire3 support
 *	v1.40 (pc) - Add support for several new devices, fix eraser reporting, ...
 *	v1.43 (pc) - Added support for Cintiq 21UX
 *		   - Fixed a Graphire bug
 *		   - Merged wacom_intuos3_irq into wacom_intuos_irq
 *	v1.44 (pc) - Added support for Graphire4, Cintiq 710, Intuos3 6x11, etc.
 *		   - Report Device IDs
 *      v1.45 (pc) - Added support for DTF 521, Intuos3 12x12 and 12x19
 *                 - Minor data report fix
 *      v1.46 (pc) - Split wacom.c into wacom_sys.c and wacom_wac.c,
 *		   - where wacom_sys.c deals with system specific code,
 *		   - and wacom_wac.c deals with Wacom specific code
 *		   - Support Intuos3 4x6
 *      v1.47 (pc) - Added support for Bamboo
 *      v1.48 (pc) - Added support for Bamboo1, BambooFun, and Cintiq 12WX
 *      v1.49 (pc) - Added support for USB Tablet PC (0x90, 0x93, and 0x9A)
 *      v1.50 (pc) - Fixed a TabletPC touch bug in 2.6.28
 *      v1.51 (pc) - Added support for Intuos4
 *      v1.52 (pc) - Query Wacom data upon system resume
 *                 - add defines for features->type
 *                 - add new devices (0x9F, 0xE2, and 0XE3)
 *      v2.00 (bt) - conversion to a HID driver
 *                 - integration of the Bluetooth devices
 */

/*
 * This program is free software; you can redistribute it and/or modify
 * it under the terms of the GNU General Public License as published by
 * the Free Software Foundation; either version 2 of the License, or
 * (at your option) any later version.
 */
#ifndef WACOM_H
#define WACOM_H
#include <linux/kernel.h>
#include <linux/slab.h>
#include <linux/module.h>
#include <linux/mod_devicetable.h>
#include <linux/hid.h>
#include <linux/usb/input.h>
#include <linux/power_supply.h>
#include <asm/unaligned.h>

/*
 * Version Information
 */
#define DRIVER_VERSION "v2.00"
#define DRIVER_AUTHOR "Vojtech Pavlik <vojtech@ucw.cz>"
#define DRIVER_DESC "USB Wacom tablet driver"
#define DRIVER_LICENSE "GPL"

#define USB_VENDOR_ID_WACOM	0x056a
#define USB_VENDOR_ID_LENOVO	0x17ef

struct wacom {
	struct usb_device *usbdev;
	struct usb_interface *intf;
	struct wacom_wac wacom_wac;
	struct hid_device *hdev;
	struct mutex lock;
	struct work_struct work;
	struct wacom_led {
		u8 select[2]; /* status led selector (0..3) */
		u8 llv;       /* status led brightness no button (1..127) */
		u8 hlv;       /* status led brightness button pressed (1..127) */
		u8 img_lum;   /* OLED matrix display brightness */
	} led;
	bool led_initialized;
	struct power_supply *battery;
	struct power_supply *ac;
	struct power_supply_desc battery_desc;
	struct power_supply_desc ac_desc;
};

static inline void wacom_schedule_work(struct wacom_wac *wacom_wac)
{
	struct wacom *wacom = container_of(wacom_wac, struct wacom, wacom_wac);
	schedule_work(&wacom->work);
}

<<<<<<< HEAD
static inline void wacom_notify_battery(struct wacom_wac *wacom_wac)
{
	struct wacom *wacom = container_of(wacom_wac, struct wacom, wacom_wac);

	power_supply_changed(wacom->battery);
}

=======
>>>>>>> 2e455c27
extern const struct hid_device_id wacom_ids[];

void wacom_wac_irq(struct wacom_wac *wacom_wac, size_t len);
void wacom_setup_device_quirks(struct wacom_features *features);
int wacom_setup_pentouch_input_capabilities(struct input_dev *input_dev,
				   struct wacom_wac *wacom_wac);
int wacom_setup_pad_input_capabilities(struct input_dev *input_dev,
				       struct wacom_wac *wacom_wac);
void wacom_wac_usage_mapping(struct hid_device *hdev,
		struct hid_field *field, struct hid_usage *usage);
int wacom_wac_event(struct hid_device *hdev, struct hid_field *field,
		struct hid_usage *usage, __s32 value);
void wacom_wac_report(struct hid_device *hdev, struct hid_report *report);
void wacom_battery_work(struct work_struct *work);
#endif<|MERGE_RESOLUTION|>--- conflicted
+++ resolved
@@ -131,16 +131,6 @@
 	schedule_work(&wacom->work);
 }
 
-<<<<<<< HEAD
-static inline void wacom_notify_battery(struct wacom_wac *wacom_wac)
-{
-	struct wacom *wacom = container_of(wacom_wac, struct wacom, wacom_wac);
-
-	power_supply_changed(wacom->battery);
-}
-
-=======
->>>>>>> 2e455c27
 extern const struct hid_device_id wacom_ids[];
 
 void wacom_wac_irq(struct wacom_wac *wacom_wac, size_t len);
