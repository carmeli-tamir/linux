--- conflicted
+++ resolved
@@ -76,27 +76,6 @@
 
 /* Default NVM size to read */
 #define IWL_NVM_DEFAULT_CHUNK_SIZE (2*1024);
-<<<<<<< HEAD
-
-/* used to simplify the shared operations on NCM_ACCESS_CMD versions */
-union iwl_nvm_access_cmd {
-	struct iwl_nvm_access_cmd_ver1 ver1;
-	struct iwl_nvm_access_cmd_ver2 ver2;
-};
-union iwl_nvm_access_resp {
-	struct iwl_nvm_access_resp_ver1 ver1;
-	struct iwl_nvm_access_resp_ver2 ver2;
-};
-
-static inline void iwl_nvm_fill_read_ver1(struct iwl_nvm_access_cmd_ver1 *cmd,
-					  u16 offset, u16 length)
-{
-	cmd->offset = cpu_to_le16(offset);
-	cmd->length = cpu_to_le16(length);
-	cmd->cache_refresh = 1;
-}
-=======
->>>>>>> 6fe5468f
 
 static inline void iwl_nvm_fill_read(struct iwl_nvm_access_cmd *cmd,
 				     u16 offset, u16 length, u16 section)
@@ -184,15 +163,6 @@
 	/* Set nvm section read length */
 	length = IWL_NVM_DEFAULT_CHUNK_SIZE;
 
-<<<<<<< HEAD
-	/*
-	 * if length is greater than EEPROM size, truncate it because uCode
-	 * doesn't check it by itself, and exit the loop when reached.
-	 */
-	if (old_eeprom && length > mvm->cfg->base_params->eeprom_size)
-		length = mvm->cfg->base_params->eeprom_size;
-=======
->>>>>>> 6fe5468f
 	ret = length;
 
 	/* Read the NVM until exhausted (reading less than requested) */
