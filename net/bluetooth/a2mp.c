--- conflicted
+++ resolved
@@ -423,11 +423,7 @@
 
 	BT_DBG("Created hcon %p: loc:%d -> rem:%d", hcon, hdev->id, rsp->id);
 
-<<<<<<< HEAD
-	mgr->bredr_chan->ctrl_id = rsp->id;
-=======
 	mgr->bredr_chan->remote_amp_id = rsp->id;
->>>>>>> 0751f865
 
 	amp_create_phylink(hdev, mgr, hcon);
 
@@ -943,11 +939,7 @@
 		goto clean;
 
 	req->local_id = hdev->id;
-<<<<<<< HEAD
-	req->remote_id = bredr_chan->ctrl_id;
-=======
 	req->remote_id = bredr_chan->remote_amp_id;
->>>>>>> 0751f865
 	memcpy(req->amp_assoc, loc_assoc->data, loc_assoc->len);
 
 	a2mp_send(mgr, A2MP_CREATEPHYSLINK_REQ, __next_ident(mgr), len, req);
